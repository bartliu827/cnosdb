// Package ae provides the ae service.
package ae

import (
	"bufio"
	"encoding"
<<<<<<< HEAD
	"encoding/gob"
=======
	"encoding/binary"
>>>>>>> 5cfb797b
	"encoding/json"
	"errors"
	"fmt"
	"io"
	"net"
	"os"
	"strings"
	"sync"

	"github.com/cnosdb/cnosdb/pkg/network"

	"github.com/cnosdb/cnosdb/meta"
	"github.com/cnosdb/cnosdb/vend/cnosql"
	"github.com/cnosdb/cnosdb/vend/db/models"
	"github.com/cnosdb/cnosdb/vend/db/tsdb"
	"go.uber.org/zap"
)

const (
	// MuxHeader is the header byte used for the TCP muxer.
	MuxHeader = "aeservice"
)

// Service manages the listener for the snapshot endpoint.
type Service struct {
	wg sync.WaitGroup

	Node *meta.Node

	ShardWriter interface {
		WriteShard(shardID, ownerID uint64, points []models.Point) error
	}

	MetaClient interface {
		encoding.BinaryMarshaler
		Data() meta.Data
		SetData(data *meta.Data) error
		ShardOwner(shardID uint64) (database, rp string, sgi *meta.ShardGroupInfo)
	}

	TSDBStore interface {
		Shard(id uint64) *tsdb.Shard
		WriteToShard(shardID uint64, points []models.Point) error
		ScanFiledValue(shardID uint64, key string, start, end int64, fn tsdb.ScanFiledFunc) error
	}

	Listener net.Listener
	Logger   *zap.Logger
}

// NewService returns a new instance of Service.
func NewService() *Service {
	return &Service{
		Logger: zap.NewNop(),
	}
}

// Open starts the service.
func (s *Service) Open() error {
	s.Logger.Info("Starting ae service")

	s.wg.Add(1)
	go s.serve()
	return nil
}

// Close implements the Service interface.
func (s *Service) Close() error {
	if s.Listener != nil {
		if err := s.Listener.Close(); err != nil {
			return err
		}
	}
	s.wg.Wait()
	return nil
}

// WithLogger sets the logger on the service.
func (s *Service) WithLogger(log *zap.Logger) {
	s.Logger = log.With(zap.String("service", "ae"))
}

type DiffShardInfo struct {
	key     string
	start   int64
	end     int64
	shardID uint64
}

// serve serves ae requests from the listener.
func (s *Service) Check(shardID uint64, interval int64) ([]DiffShardInfo, error) {
	//s.Logger.Info("1111")
	data := s.MetaClient.Data()
	_, _, si := data.ShardDBRetentionAndInfo(shardID)
	nodeList := make([]uint64, 0)
	//get NodeIDs
	for _, owner := range si.Owners {
		nodeList = append(nodeList, owner.NodeID)
	}
	//get node_address
	nodeAddrList := make([]string, 0)
	for _, nid := range nodeList {
		nodeAddrList = append(nodeAddrList, data.DataNode(nid).TCPHost)
	}
	//get shard startTime, endTime, and their hash values
	//localHash := make([]uint64, 0)
	_, _, sg := s.MetaClient.ShardOwner(shardID)
	start := sg.StartTime.UnixNano()
	end := sg.EndTime.UnixNano()

	s.Logger.Info(fmt.Sprintf("%d: %d", start, end))

	//s.Logger.Error("22222")

	hashs := make([]map[string][]FieldRangeDigest, 0)
	for _, addr := range nodeAddrList {
		conn, err := network.Dial("tcp", addr, MuxHeader)
		if err != nil {
			return nil, err
		}
		defer conn.Close()

		request := &ShardDigestRequest{
			Type:     RequestShardIntervalHash,
			ShardID:  shardID,
			Interval: interval,
		}

		_, err = conn.Write([]byte{byte(request.Type)})
		if err != nil {
			return nil, err
		}

		// Write the request
		if err := json.NewEncoder(conn).Encode(request); err != nil {
			return nil, fmt.Errorf("encode snapshot request: %s", err)
		}

		var resp ShardDigestResponse
		// Read the response
		if err := gob.NewDecoder(conn).Decode(&resp); err != nil {
			return nil, err
		}

		hashs = append(hashs, resp.Hash)
	}
	fmt.Printf("hashs:")
	fmt.Println(hashs)

	//validate the hash values, find out the diff, add the time duration into result
	if len(hashs) == 0 {
		return nil, errors.New("the ShardDigest what it got in all nodes are nil ")
	}

	result := getDiffDataInfo(hashs, start, end, interval, shardID)

	fmt.Printf("result")
	fmt.Println(result)

	return result, nil
}

func getDiffDataInfo(hashs []map[string][]FieldRangeDigest, start, end, interval int64, shardID uint64) []DiffShardInfo {
	// start, end
	//aa
	res := make([]DiffShardInfo, 0)
	nodeCount := len(hashs)
	fieldMap := make(map[string]int)
	for _, node := range hashs {
		for key, _ := range node {
			fieldMap[key]++
		}
	}
	// count, hash. isWrong
	record := make(map[string][][]uint64, len(fieldMap))
	for field, _ := range fieldMap {
		record[field] = make([][]uint64, (end-start+interval-1)/interval)
		for i := 0; i < len(record[field]); i++ {
			record[field][i] = []uint64{0, 0, 0}
		}
		for j := 0; j < nodeCount; j++ {
			for k := 0; k < len(hashs[j][field]); k++ {
				idx := (hashs[j][field][k].StartTime - start) / interval
				if _, ok := hashs[j][field]; !ok {
					//if res[field] == nil {
					//	res[field] = make([][]int64, 0)
					//}
					//res[field] = append(res[field], []int64{startTime, endTime})
					record[field][idx][2] = 1
					break
				}
				if hashs[j][field][idx].StartTime == (start + idx*interval) {
					if record[field][idx][2] == 1 || (record[field][idx][1] != 0 && record[field][idx][1] != hashs[j][field][idx].Digest) {
						record[field][idx][2] = 1
						break
					}
					record[field][idx][0]++
					record[field][idx][1] = hashs[j][field][idx].Digest
				}
			}
		}
	}

	for field, values := range record {
		for i := 0; i < len(values); i++ {
			if record[field][i][2] == 1 {
				startTime := start + int64(i)*interval
				endTime := startTime + interval
				if endTime > end {
					endTime = end
				}
				res = append(res, DiffShardInfo{
					shardID: shardID,
					key:     field,
					start:   startTime,
					end:     endTime,
				})
			}
		}
	}

	return res
}

// serve serves snapshot requests from the listener.
func (s *Service) serve() {
	defer s.wg.Done()

	s.Logger.Info("ae service start")

	for {
		// Wait for next connection.
		conn, err := s.Listener.Accept()
		if err != nil && strings.Contains(err.Error(), "connection closed") {
			s.Logger.Info("Listener closed")
			return
		} else if err != nil {
			s.Logger.Info("Error accepting ae request", zap.Error(err))
			continue
		}

		// Handle connection in separate goroutine.
		s.wg.Add(1)
		go func(conn net.Conn) {
			defer s.wg.Done()
			defer conn.Close()
			if err := s.handleConn(conn); err != nil {
				s.Logger.Info("ae service handle conn error", zap.Error(err))
			}
		}(conn)
	}
}

// handleConn processes conn. This is run in a separate goroutine.
func (s *Service) handleConn(conn net.Conn) error {
	var typ [1]byte

	if _, err := io.ReadFull(conn, typ[:]); err != nil {
		return err
	}

	switch RequestType(typ[0]) {
	case RequestDumpFieldValues:
		return s.processDumpFieldValues(conn)

	default:
		return fmt.Errorf("ae request type unknown: %v", typ)
	}
}

func (s *Service) routineLoop() {
	//s.inspection(123)
}

func (s *Service) inspection(shardId uint64) {
	//s.shardDigest()
	//findInconsistentRange()
	//s.dumpFieldValues()
	//s.findLostFieldValues()
	//s.WriteShard()
}

func (s *Service) shardDigest(shardId uint64, start, end, interval int64, addr string) {
}

func (s *Service) dumpFieldValuesReq(key string, shardId uint64,
	start, end int64, addr string) (*FieldValueIterator, cnosql.DataType, error) {
	request := DumpFieldValuesRequest{
		Type:      RequestDumpFieldValues,
		ShardID:   shardId,
		FieldKey:  key,
		StartTime: start,
		EndTime:   end,
	}

	conn, err := network.Dial("tcp", addr, MuxHeader)
	if err != nil {
		return nil, 0, err
	}
	defer conn.Close()

	_, err = conn.Write([]byte{byte(request.Type)})
	if err != nil {
		return nil, 0, err
	}

	// Write the request
	if err := json.NewEncoder(conn).Encode(request); err != nil {
		return nil, 0, fmt.Errorf("encode dump field values request: %s", err)
	}

	buf := bufio.NewReader(conn)
	dataByte, err := buf.ReadByte()
	if err != nil {
		return nil, 0, err
	}

	dataType := cnosql.DataType(dataByte)

	return &FieldValueIterator{reader: buf, dataType: dataType}, dataType, nil
}

func (s *Service) processDumpFieldValues(conn net.Conn) error {
	req := DumpFieldValuesRequest{}
	jsonDecoder := json.NewDecoder(conn)

	if err := jsonDecoder.Decode(&req); err != nil {
		return err
	}

	alreadyWriteType := false
	buf := bufio.NewWriter(conn)
	s.TSDBStore.ScanFiledValue(req.ShardID, req.FieldKey, req.StartTime, req.EndTime,
		func(key string, ts int64, dataType cnosql.DataType, val interface{}) error {
			if !alreadyWriteType {
				if err := buf.WriteByte(byte(dataType)); err != nil {
					return err
				}
				alreadyWriteType = true
			}

			if err := binary.Write(buf, binary.BigEndian, ts); err != nil {
				return err
			}

			switch val := val.(type) {
			case bool, int64, uint64, float64:
				if err := binary.Write(buf, binary.BigEndian, val); err != nil {
					return err
				}
			case string:
				if err := binary.Write(buf, binary.BigEndian, uint32(len(val))); err != nil {
					return err
				}
				if _, err := buf.WriteString(val); err != nil {
					return err
				}

			default:
				//do nothing
			}

			return nil
		})

	return nil
}

func (s *Service) findInconsistentRange() {
}

func (s *Service) findLostFieldValues() {
}

func (s *Service) WriteShard(shardID, ownerID uint64, points []models.Point) error {
	if ownerID != s.Node.ID {
		return s.WriteShard(shardID, ownerID, points)
	} else {
		return s.TSDBStore.WriteToShard(shardID, points)
	}
}

func (s *Service) digest_example() {
	//air,host=h1,station=XiaoMaiDao#~#visibility
	file, _ := os.Create("./scan_field")
	defer file.Close()
	s.TSDBStore.ScanFiledValue(36, "", 1555144313000000000, 1755144315000000000,
		func(key string, ts int64, ty cnosql.DataType, val interface{}) error {
			file.WriteString(fmt.Sprintf("%s %d %v\n", key, ts, val))
			//fmt.Printf("========ScanFiledValue %s %d %v\n", key, ts, val)
			return nil
		})

}

func (s *Service) getShardIntervalHash(conn net.Conn, shardID uint64, interval int64) error {
	s.Logger.Info("get the request msg")

	resp := ShardDigestResponse{}
	//获取shqrd段的hash值
	//data := s.MetaClient.Data()

	_, _, sg := s.MetaClient.ShardOwner(shardID)
	start := sg.StartTime.UnixNano()
	end := sg.EndTime.UnixNano()

	//name := RandomString(4)
	//var resultSet map[string][]int64
	for i := start; i < end; i += interval {
		//TODO: get data from shard and compute their hash value

		//fnv64Hash := fnv.New64()
		//fnv64Hash.Write(d)
		//h := fnv64Hash.Sum64()
		//res.Hash = append(res.Hash, h)
	}
	s.Logger.Info("return the hash value")
	//s.Logger.Info(fmt.Sprint(res))
	if err := json.NewEncoder(conn).Encode(resp); err != nil {
		return fmt.Errorf("encode resonse: %s", err.Error())
	}

	return nil
}

type FieldValueIterator struct {
	reader   *bufio.Reader
	dataType cnosql.DataType
}

func (it *FieldValueIterator) Next() (int64, interface{}, error) {
	var ts int64
	if err := binary.Read(it.reader, binary.BigEndian, &ts); err != nil {
		return 0, 0, err
	}

	switch it.dataType {
	case cnosql.Boolean:
		var val bool
		if err := binary.Read(it.reader, binary.BigEndian, &val); err != nil {
			return 0, 0, err
		}
		return ts, val, nil
	case cnosql.Integer:
		var val int64
		if err := binary.Read(it.reader, binary.BigEndian, &val); err != nil {
			return 0, 0, err
		}
		return ts, val, nil
	case cnosql.Unsigned:
		var val uint64
		if err := binary.Read(it.reader, binary.BigEndian, &val); err != nil {
			return 0, 0, err
		}
		return ts, val, nil
	case cnosql.Float:
		var val float64
		if err := binary.Read(it.reader, binary.BigEndian, &val); err != nil {
			return 0, 0, err
		}
		return ts, val, nil
	case cnosql.String:
		var len uint32
		if err := binary.Read(it.reader, binary.BigEndian, &len); err != nil {
			return 0, 0, err
		}

		bytes := make([]byte, len)
		if _, err := io.ReadFull(it.reader, bytes); err != nil {
			return 0, 0, err
		}
		return ts, string(bytes), nil
	default:
		return 0, 0, fmt.Errorf("Unknow data type %d", it.dataType)
	}
}

// RequestType indicates the typeof ae request.
type RequestType uint8

const (
	Requestxxxxxxx RequestType = iota
	RequestDumpFieldValues

	RequestGetDiffData
	RequestShardIntervalHash
)

type FieldRangeDigest struct {
	StartTime int64
	EndTime   int64
	Digest    uint64
}

type ShardDigestRequest struct {
	Type      RequestType
	ShardID   uint64
	Interval  int64
	StartTime int64
	EndTime   int64
}

type ShardDigestResponse struct {
	Hash map[string][]FieldRangeDigest
}

type DumpFieldValuesRequest struct {
	Type      RequestType
	ShardID   uint64
	FieldKey  string
	StartTime int64
	EndTime   int64
}

type DumpFieldValuesResponse struct {
}

func (s *Service) getDataByTime(conn net.Conn, key string, shardID uint64, start, end int64) error {

	res := DumpFieldValuesResponse{}
	shard := s.TSDBStore.Shard(shardID)
	//file, err := os.Create("./diffData")
	//if err != nil {
	//	return err
	//}
	//defer file.Close()
	//bw := bufio.NewWriterSize(file, 1024*1024)
	//defer bw.Flush()
	//var w io.Writer = bw

	var fn func(key string, ts int64, ty cnosql.DataType, val interface{}) error
	fn = func(key string, ts int64, ty cnosql.DataType, val interface{}) error {
		//if _, err := w.Write([]byte(fmt.Sprintf("%v", val))); err != nil {
		//	return err
		//}
		return nil
	}

	if err := shard.ScanFiledValue(key, start, end, fn); err != nil {
		return err
	}

	if err := json.NewEncoder(conn).Encode(res); err != nil {
		return fmt.Errorf("encode resonse: %s", err.Error())
	}

	return nil
}

func (s *Service) GetDiffData(shardID uint64, key string, startTime, endTime int64) error {
	data := s.MetaClient.Data()
	_, _, si := data.ShardDBRetentionAndInfo(shardID)
	nodeList := make([]uint64, 0)
	//get NodeIDs
	for _, owner := range si.Owners {
		nodeList = append(nodeList, owner.NodeID)
	}
	//get node_address
	nodeAddrList := make([]string, 0)
	for _, nid := range nodeList {
		nodeAddrList = append(nodeAddrList, data.DataNode(nid).TCPHost)
	}

	for _, addr := range nodeAddrList {
		conn, err := network.Dial("tcp", addr, MuxHeader)
		if err != nil {
			return err
		}
		defer conn.Close()

		request := &DumpFieldValuesRequest{
			Type:      RequestGetDiffData,
			ShardID:   shardID,
			FieldKey:  key,
			StartTime: startTime,
			EndTime:   endTime,
		}

		_, err = conn.Write([]byte{byte(request.Type)})
		if err != nil {
			return err
		}

		// Write the request
		if err := json.NewEncoder(conn).Encode(request); err != nil {
			return fmt.Errorf("encode ae request: %s", err)
		}

		var resp DumpFieldValuesResponse
		// Read the response
		if err := json.NewDecoder(conn).Decode(&resp); err != nil {
			return err
		}
	}
	return nil
}<|MERGE_RESOLUTION|>--- conflicted
+++ resolved
@@ -4,11 +4,8 @@
 import (
 	"bufio"
 	"encoding"
-<<<<<<< HEAD
+	"encoding/binary"
 	"encoding/gob"
-=======
-	"encoding/binary"
->>>>>>> 5cfb797b
 	"encoding/json"
 	"errors"
 	"fmt"
