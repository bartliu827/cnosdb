// Package ae provides the ae service.
package ae

import (
	"bufio"
	"encoding"
	"encoding/binary"
	"encoding/gob"
	"encoding/json"
	"errors"
	"fmt"
	"hash/fnv"
	"io"
	"net"
<<<<<<< HEAD
	"os"
	"strconv"
=======
>>>>>>> 1e0a213a
	"strings"
	"sync"
	"time"

	"github.com/cnosdb/cnosdb/pkg/network"

	"github.com/cnosdb/cnosdb/meta"
	"github.com/cnosdb/cnosdb/vend/cnosql"
	"github.com/cnosdb/cnosdb/vend/db/models"
	"github.com/cnosdb/cnosdb/vend/db/tsdb"
	"go.uber.org/zap"
)

const (
	// MuxHeader is the header byte used for the TCP muxer.
	MuxHeader = "aeservice"
)

// Service manages the listener for the snapshot endpoint.
type Service struct {
	wg sync.WaitGroup

	Node *meta.Node

	Interval int64

	ShardWriter interface {
		WriteShard(shardID, ownerID uint64, points []models.Point) error
	}

	MetaClient interface {
		encoding.BinaryMarshaler
		Data() meta.Data
		SetData(data *meta.Data) error
		ShardOwner(shardID uint64) (database, rp string, sgi *meta.ShardGroupInfo)
	}

	TSDBStore interface {
		Shard(id uint64) *tsdb.Shard
		WriteToShard(shardID uint64, points []models.Point) error
		ScanFiledValue(shardID uint64, key string, start, end int64, fn tsdb.ScanFiledFunc) error
	}

	Listener net.Listener
	Logger   *zap.Logger
}

// NewService returns a new instance of Service.
func NewService() *Service {
	return &Service{
		Interval: int64(5 * 60 * time.Second),
		Logger:   zap.NewNop(),
	}
}

// Open starts the service.
func (s *Service) Open() error {
	s.Logger.Info("Starting ae service")

	s.wg.Add(1)
	go s.serve()
	return nil
}

// Close implements the Service interface.
func (s *Service) Close() error {
	if s.Listener != nil {
		if err := s.Listener.Close(); err != nil {
			return err
		}
	}
	s.wg.Wait()
	return nil
}

// WithLogger sets the logger on the service.
func (s *Service) WithLogger(log *zap.Logger) {
	s.Logger = log.With(zap.String("service", "ae"))
}

func (s *Service) routineLoop() {
	for {
		data := s.MetaClient.Data()
		for _, db := range data.Databases {
			shards := db.ShardInfos()

			for _, shard := range shards {
				if len(shard.Owners) < 2 {
					continue
				}

				if shard.Owners[0].NodeID != s.Node.ID {
					continue
				}

				time.Sleep(time.Second * 3)
			}
		}

		time.Sleep(time.Second * 60)
	}
}

// serve serves ae requests from the listener.
func (s *Service) checkShard(shardID uint64, interval int64) ([]DiffShardInfo, error) {
	data := s.MetaClient.Data()
	nodeAddrList := make([]string, 0)
	start, end := data.ShardStartAndEndTime(shardID)
	_, _, shardInfo := data.ShardDBRetentionAndInfo(shardID)
	for _, owner := range shardInfo.Owners {
		node := data.DataNode(owner.NodeID)
		if node == nil {
			return nil, fmt.Errorf("can't find node %d", owner.NodeID)
		}
		nodeAddrList = append(nodeAddrList, node.TCPHost)
	}

	if len(nodeAddrList) < 2 {
		return nil, nil
	}

	hashs := make([]map[string][]FieldRangeDigest, 0)
	for _, addr := range nodeAddrList {
		conn, err := network.Dial("tcp", addr, MuxHeader)
		if err != nil {
			return nil, err
		}
		defer conn.Close()

		request := &ShardDigestRequest{
			Type:     RequestShardDigests,
			ShardID:  shardID,
			Interval: interval,
		}

		_, err = conn.Write([]byte{byte(request.Type)})
		if err != nil {
			return nil, err
		}

		// Write the request
		if err := json.NewEncoder(conn).Encode(request); err != nil {
			return nil, fmt.Errorf("encode snapshot request: %s", err)
		}

		var resp ShardDigestResponse
		// Read the response
		if err := gob.NewDecoder(conn).Decode(&resp); err != nil {
			return nil, err
		}

	}
	fmt.Printf("hashs:")
	fmt.Println(hashs)

	//validate the hash values, find out the diff, add the time duration into result
	if len(hashs) == 0 {
		return nil, errors.New("the ShardDigest what it got in all nodes are nil ")
	}

	result, err := getDiffDataInfo(hashs, start, end, interval, shardID)
	if err != nil {
		return nil, err
	}

	fmt.Printf("result")
	fmt.Println(result)

	return result, nil
}

func getDiffDataInfo(hashs []map[string][]FieldRangeDigest, start, end, interval int64, shardID uint64) ([]DiffShardInfo, error) {
	// start, end
	res := make([]DiffShardInfo, 0)
	nodeCount := len(hashs)

	// key: start-end-hash-field
	// value: count
	count := make(map[string]int)
	for _, node := range hashs {
		for field, values := range node {
			for _, value := range values {
				key := fmt.Sprintf("%s-%s-%s-%s", value.StartTime, value.EndTime, value.Digest, field)
				count[key]++
			}
		}
	}
	//it's used to distinct
	rdMap := make(map[string]bool)
	for key, value := range count {
		if value != nodeCount {
			ss := strings.Split(key, "-")
			rdMap[fmt.Sprintf("%s-%s-%s", ss[0], ss[1], ss[3])] = true
		}
	}
	for key, _ := range rdMap {
		ss := strings.Split(key, "-")
		start, err := strconv.ParseInt(ss[0], 10, 64)
		if err != nil {
			return nil, err
		}
		end, _ := strconv.ParseInt(ss[1], 10, 64)
		if err != nil {
			return nil, err
		}
		field := ss[2]
		res = append(res, DiffShardInfo{
			shardID: shardID,
			start:   start,
			end:     end,
			key:     field,
		})
	}

	return res, nil
}

// serve serves snapshot requests from the listener.
func (s *Service) serve() {
	defer s.wg.Done()

	s.Logger.Info("ae service start")

	for {
		// Wait for next connection.
		conn, err := s.Listener.Accept()
		if err != nil && strings.Contains(err.Error(), "connection closed") {
			s.Logger.Info("Listener closed")
			return
		} else if err != nil {
			s.Logger.Info("Error accepting ae request", zap.Error(err))
			continue
		}

		// Handle connection in separate goroutine.
		s.wg.Add(1)
		go func(conn net.Conn) {
			defer s.wg.Done()
			defer conn.Close()
			if err := s.handleConn(conn); err != nil {
				s.Logger.Info("ae service handle conn error", zap.Error(err))
			}
		}(conn)
	}
}

// handleConn processes conn. This is run in a separate goroutine.
func (s *Service) handleConn(conn net.Conn) error {
	var typ [1]byte

	if _, err := io.ReadFull(conn, typ[:]); err != nil {
		return err
	}

	switch RequestType(typ[0]) {
	case RequestDumpFieldValues:
		return s.processDumpFieldValues(conn)
	case RequestRepairShard:
		return s.ProcessRepairShard(conn)

	case RequestShardDigests:
		return s.processShardDigests(conn)

	default:
		return fmt.Errorf("ae request type unknown: %v", typ)
	}
}

func (s *Service) shardDigest(shardId uint64, start, end, interval int64, addr string) (map[string][]FieldRangeDigest, error) {
	conn, err := network.Dial("tcp", addr, MuxHeader)
	if err != nil {
		return nil, err
	}
	defer conn.Close()

	request := &ShardDigestRequest{
		Type:      RequestShardDigests,
		StartTime: start,
		EndTime:   end,
		ShardID:   shardId,
		Interval:  interval,
	}

	_, err = conn.Write([]byte{byte(request.Type)})
	if err != nil {
		return nil, err
	}

	// Write the request
	if err := json.NewEncoder(conn).Encode(request); err != nil {
		return nil, fmt.Errorf("encode snapshot request: %s", err)
	}

	var resp ShardDigestResponse
	// Read the response
	if err := gob.NewDecoder(conn).Decode(&resp.Hash); err != nil {
		return nil, err
	}

	return resp.Hash, nil
}

func (s *Service) inspection(shardId uint64) {
	//s.shardDigest()
	//findInconsistentRange()
	//s.dumpFieldValues()
	//s.findLostFieldValues()
	//s.WriteShard()
}

func (s *Service) computeShardDigest(shardID uint64, startTime, endTime, interval int64) (map[string][]FieldRangeDigest, error) {
	resultSet := make(map[string][]FieldRangeDigest)
	for start := startTime; start < endTime; start += interval {
		end := start + interval
		if end > endTime {
			end = endTime
		}

		valcount := 0
		new64Hash := fnv.New64()
		err := s.TSDBStore.ScanFiledValue(shardID, "", start, end, func(key string, ts int64, dt cnosql.DataType, val interface{}) error {
			if ts != tsdb.EOF {
				valcount += 1
				new64Hash.Write(Slice(fmt.Sprintf("%d:%v", ts, val)))
			}

			if ts == tsdb.EOF && valcount > 0 {
				digest := FieldRangeDigest{start, end, new64Hash.Sum64()}
				resultSet[key] = append(resultSet[key], digest)

				valcount = 0
				new64Hash.Reset()
			}

			return nil
		})

		if err != nil {
			return nil, err
		}
	}

	return resultSet, nil
}

func (s *Service) dumpFieldValuesReq(key string, shardId uint64,
	start, end int64, addr string) (*FieldValueIterator, cnosql.DataType, error) {
	request := DumpFieldValuesRequest{
		Type:      RequestDumpFieldValues,
		ShardID:   shardId,
		FieldKey:  key,
		StartTime: start,
		EndTime:   end,
	}

	conn, err := network.Dial("tcp", addr, MuxHeader)
	if err != nil {
		return nil, 0, err
	}
	defer conn.Close()

	_, err = conn.Write([]byte{byte(request.Type)})
	if err != nil {
		return nil, 0, err
	}

	// Write the request
	if err := json.NewEncoder(conn).Encode(request); err != nil {
		return nil, 0, fmt.Errorf("encode dump field values request: %s", err)
	}

	buf := bufio.NewReader(conn)
	dataByte, err := buf.ReadByte()
	if err != nil {
		return nil, 0, err
	}

	dataType := cnosql.DataType(dataByte)

	return &FieldValueIterator{reader: buf, dataType: dataType}, dataType, nil
}

func (s *Service) ProcessRepairShard(conn net.Conn) error {
	var r RepairShardRequest
	d := json.NewDecoder(conn)

	if err := d.Decode(&r); err != nil {
		return err
	}

	localAddr := s.Listener.Addr().String()
	s.Logger.Info("repair shard command ",
		zap.String("Local", localAddr),
		zap.Uint64("ShardID", r.ShardID))

	//_, _, sg := s.MetaClient.ShardOwner(r.ShardID)
	//start := sg.StartTime.UnixNano()
	//end := sg.EndTime.UnixNano()

	//s.shardDigest(r.ShardID, start, end, )
	//findInconsistentRange()
	//s.dumpFieldValues()
	//s.findLostFieldValues()
	//s.WriteShard()

	io.WriteString(conn, "Repair Shard Succeeded")

	return nil
}

func (s *Service) processDumpFieldValues(conn net.Conn) error {
	req := DumpFieldValuesRequest{}
	jsonDecoder := json.NewDecoder(conn)

	if err := jsonDecoder.Decode(&req); err != nil {
		return err
	}

	alreadyWriteType := false
	buf := bufio.NewWriter(conn)
	s.TSDBStore.ScanFiledValue(req.ShardID, req.FieldKey, req.StartTime, req.EndTime,
		func(key string, ts int64, dataType cnosql.DataType, val interface{}) error {
			if !alreadyWriteType {
				if err := buf.WriteByte(byte(dataType)); err != nil {
					return err
				}
				alreadyWriteType = true
			}

			if err := binary.Write(buf, binary.BigEndian, ts); err != nil {
				return err
			}

			switch val := val.(type) {
			case bool, int64, uint64, float64:
				if err := binary.Write(buf, binary.BigEndian, val); err != nil {
					return err
				}
			case string:
				if err := binary.Write(buf, binary.BigEndian, uint32(len(val))); err != nil {
					return err
				}
				if _, err := buf.WriteString(val); err != nil {
					return err
				}

			default:
				//do nothing
			}

			return nil
		})

	return nil
}

func (s *Service) findInconsistentRange() {
}

func (s *Service) findLostFieldValues() {
}

func (s *Service) WriteShard(shardID, ownerID uint64, points []models.Point) error {
	if ownerID != s.Node.ID {
		return s.WriteShard(shardID, ownerID, points)
	} else {
		return s.TSDBStore.WriteToShard(shardID, points)
	}
}

func (s *Service) processShardDigests(conn net.Conn) error {
	req := ShardDigestRequest{}
	jsonDecoder := json.NewDecoder(conn)
	if err := jsonDecoder.Decode(&req); err != nil {
		return err
	}

	s.Logger.Info("get the request msg")
	//get shard Digest
	resultSet, err := s.computeShardDigest(req.ShardID, req.StartTime, req.EndTime, req.Interval)
	if err != nil {
		return err
	}

	s.Logger.Info("send the shard digest back")

	if err := gob.NewEncoder(conn).Encode(resultSet); err != nil {
		return fmt.Errorf("encode resonse: %s", err.Error())
	}

	return nil
}

type FieldValueIterator struct {
	reader   *bufio.Reader
	dataType cnosql.DataType
}

func (it *FieldValueIterator) Next() (int64, interface{}, error) {
	var ts int64
	if err := binary.Read(it.reader, binary.BigEndian, &ts); err != nil {
		return 0, 0, err
	}

	switch it.dataType {
	case cnosql.Boolean:
		var val bool
		if err := binary.Read(it.reader, binary.BigEndian, &val); err != nil {
			return 0, 0, err
		}
		return ts, val, nil
	case cnosql.Integer:
		var val int64
		if err := binary.Read(it.reader, binary.BigEndian, &val); err != nil {
			return 0, 0, err
		}
		return ts, val, nil
	case cnosql.Unsigned:
		var val uint64
		if err := binary.Read(it.reader, binary.BigEndian, &val); err != nil {
			return 0, 0, err
		}
		return ts, val, nil
	case cnosql.Float:
		var val float64
		if err := binary.Read(it.reader, binary.BigEndian, &val); err != nil {
			return 0, 0, err
		}
		return ts, val, nil
	case cnosql.String:
		var len uint32
		if err := binary.Read(it.reader, binary.BigEndian, &len); err != nil {
			return 0, 0, err
		}

		bytes := make([]byte, len)
		if _, err := io.ReadFull(it.reader, bytes); err != nil {
			return 0, 0, err
		}
		return ts, string(bytes), nil
	default:
		return 0, 0, fmt.Errorf("Unknow data type %d", it.dataType)
	}
}

// RequestType indicates the typeof ae request.
type RequestType uint8

const (
	Requestxxxxxxx RequestType = iota
	RequestDumpFieldValues

	RequestGetDiffData
<<<<<<< HEAD
	RequestShardIntervalHash

	RequestRepairShard
)

type RepairShardRequest struct {
	Type    RequestType
	ShardID uint64
=======
	RequestShardDigests
)

type DiffShardInfo struct {
	key     string
	start   int64
	end     int64
	shardID uint64
>>>>>>> 1e0a213a
}

type FieldRangeDigest struct {
	StartTime int64
	EndTime   int64
	Digest    uint64
}

type ShardDigestRequest struct {
	Type      RequestType
	ShardID   uint64
	Interval  int64
	StartTime int64
	EndTime   int64
}

type ShardDigestResponse struct {
	Hash map[string][]FieldRangeDigest
}

type DumpFieldValuesRequest struct {
	Type      RequestType
	ShardID   uint64
	FieldKey  string
	StartTime int64
	EndTime   int64
}

type DumpFieldValuesResponse struct {
}<|MERGE_RESOLUTION|>--- conflicted
+++ resolved
@@ -12,11 +12,7 @@
 	"hash/fnv"
 	"io"
 	"net"
-<<<<<<< HEAD
-	"os"
 	"strconv"
-=======
->>>>>>> 1e0a213a
 	"strings"
 	"sync"
 	"time"
@@ -168,6 +164,7 @@
 			return nil, err
 		}
 
+		hashs = append(hashs, resp.Hash)
 	}
 	fmt.Printf("hashs:")
 	fmt.Println(hashs)
@@ -274,6 +271,7 @@
 	switch RequestType(typ[0]) {
 	case RequestDumpFieldValues:
 		return s.processDumpFieldValues(conn)
+
 	case RequestRepairShard:
 		return s.ProcessRepairShard(conn)
 
@@ -570,16 +568,9 @@
 	RequestDumpFieldValues
 
 	RequestGetDiffData
-<<<<<<< HEAD
 	RequestShardIntervalHash
 
 	RequestRepairShard
-)
-
-type RepairShardRequest struct {
-	Type    RequestType
-	ShardID uint64
-=======
 	RequestShardDigests
 )
 
@@ -588,7 +579,11 @@
 	start   int64
 	end     int64
 	shardID uint64
->>>>>>> 1e0a213a
+}
+
+type RepairShardRequest struct {
+	Type    RequestType
+	ShardID uint64
 }
 
 type FieldRangeDigest struct {
