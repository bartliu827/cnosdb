// Package ae provides the ae service.
package ae

import (
	"bufio"
	"encoding"
	"encoding/binary"
	"encoding/gob"
	"encoding/json"
	"fmt"
	"github.com/cnosdb/cnosdb/pkg/network"
	"hash/fnv"
	"io"
	"math"
	"net"
	"os"
	"strings"
	"sync"
	"time"

	"github.com/cnosdb/cnosdb/meta"
	"github.com/cnosdb/cnosdb/vend/cnosql"
	"github.com/cnosdb/cnosdb/vend/db/models"
	"github.com/cnosdb/cnosdb/vend/db/tsdb"
	"go.uber.org/zap"
)

const (
	// MuxHeader is the header byte used for the TCP muxer.
	MuxHeader = "aeservice"
)

// Service manages the listener for the snapshot endpoint.
type Service struct {
	wg sync.WaitGroup

	Node *meta.Node

	Interval int64

	ShardWriter interface {
		WriteShard(shardID, ownerID uint64, points []models.Point) error
	}

	MetaClient interface {
		encoding.BinaryMarshaler
		Data() meta.Data
		SetData(data *meta.Data) error
		ShardOwner(shardID uint64) (database, rp string, sgi *meta.ShardGroupInfo)
	}

	TSDBStore interface {
		Shard(id uint64) *tsdb.Shard
		WriteToShard(shardID uint64, points []models.Point) error
		ScanFiledValue(shardID uint64, key string, start, end int64, fn tsdb.ScanFiledFunc) error
	}

	Listener net.Listener
	Logger   *zap.Logger
}

// NewService returns a new instance of Service.
func NewService() *Service {
	return &Service{
		Interval: int64(5 * 60 * time.Second),
		Logger:   zap.NewNop(),
	}
}

// Open starts the service.
func (s *Service) Open() error {
	s.Logger.Info("Starting ae service")

	s.wg.Add(1)
	go s.serve()
	return nil
}

// Close implements the Service interface.
func (s *Service) Close() error {
	if s.Listener != nil {
		if err := s.Listener.Close(); err != nil {
			return err
		}
	}
	s.wg.Wait()
	return nil
}

// WithLogger sets the logger on the service.
func (s *Service) WithLogger(log *zap.Logger) {
	s.Logger = log.With(zap.String("service", "ae"))
}

// serve serves ae requests from the listener.
func (s *Service) Check(shardID uint64, interval int64) ([][]int64, error) {
	//s.Logger.Info("1111")
	data := s.MetaClient.Data()
	_, _, si := data.ShardDBRetentionAndInfo(shardID)
	nodeList := make([]uint64, 0)
	//get NodeIDs
	for _, owner := range si.Owners {
		nodeList = append(nodeList, owner.NodeID)
	}
	//get node_address
	nodeAddrList := make([]string, 0)
	for _, nid := range nodeList {
		nodeAddrList = append(nodeAddrList, data.DataNode(nid).TCPHost)
	}
	//get shard startTime, endTime, and their hash values
	//localHash := make([]uint64, 0)
	_, _, sg := s.MetaClient.ShardOwner(shardID)
	start := sg.StartTime.UnixNano()
	end := sg.EndTime.UnixNano()

	s.Logger.Info(fmt.Sprintf("%d: %d", start, end))

	//s.Logger.Error("22222")

	hashs := make([][]int64, 0)
	for _, addr := range nodeAddrList {
		conn, err := network.Dial("tcp", addr, MuxHeader)
		if err != nil {
			return nil, err
		}
		defer conn.Close()

		request := &ShardDigestRequest{
			Type:     RequestShardIntervalHash,
			ShardID:  shardID,
			Interval: interval,
		}

		_, err = conn.Write([]byte{byte(request.Type)})
		if err != nil {
			return nil, err
		}

		// Write the request
		if err := json.NewEncoder(conn).Encode(request); err != nil {
			return nil, fmt.Errorf("encode snapshot request: %s", err)
		}

		var resp ShardDigestResponse
		// Read the response
		if err := json.NewDecoder(conn).Decode(&resp); err != nil {
			return nil, err
		}

	}
	fmt.Printf("hashs:")
	fmt.Println(hashs)

	result := make([][]int64, 0)
	//validate the hash values, find out the diff, add the time duration into result
	if hashs == nil {
		return nil, nil
	}
	for j := 0; j < len(hashs[0]); j++ {
		tmp := hashs[0][j]
		for i := 0; i < len(hashs); i++ {
			if tmp != hashs[i][j] {
				st := start + int64(j)*interval
				et := st + interval
				result = append(result, []int64{st, et})
				continue
			}
		}
	}
	fmt.Printf("result")
	fmt.Println(result)

	return result, nil
}

// serve serves snapshot requests from the listener.
func (s *Service) serve() {
	defer s.wg.Done()

	s.Logger.Info("ae service start")

	for {
		// Wait for next connection.
		conn, err := s.Listener.Accept()
		if err != nil && strings.Contains(err.Error(), "connection closed") {
			s.Logger.Info("Listener closed")
			return
		} else if err != nil {
			s.Logger.Info("Error accepting ae request", zap.Error(err))
			continue
		}

		// Handle connection in separate goroutine.
		s.wg.Add(1)
		go func(conn net.Conn) {
			defer s.wg.Done()
			defer conn.Close()
			if err := s.handleConn(conn); err != nil {
				s.Logger.Info("ae service handle conn error", zap.Error(err))
			}
		}(conn)
	}
}

// handleConn processes conn. This is run in a separate goroutine.
func (s *Service) handleConn(conn net.Conn) error {
	var typ [1]byte

	if _, err := io.ReadFull(conn, typ[:]); err != nil {
		return err
	}

	switch RequestType(typ[0]) {
	case RequestDumpFieldValues:
		return s.processDumpFieldValues(conn)

	case RequestShardIntervalHash:
		return s.getShardIntervalHash(conn)

	default:
		return fmt.Errorf("ae request type unknown: %v", typ)
	}
}

func (s *Service) routineLoop() {
	for {
		time.Sleep(time.Second * 1)
		data := s.MetaClient.Data()
		for _, db := range data.Databases {
			shards := db.ShardInfos()

			for _, shard := range shards {
				if len(shard.Owners) < 2 {
					continue
				}

				if shard.Owners[0].NodeID != s.Node.ID {
					continue
				}

				for _, owner := range shard.Owners {
					addr := data.DataNode(owner.NodeID).TCPHost
					s.shardDigest(shard.ID, math.MinInt64, math.MaxInt64, s.Interval, addr)
				}

				time.Sleep(time.Second * 3)
			}
		}
	}
}

func (s *Service) shardDigest(shardId uint64, start, end, interval int64, addr string) (map[string][]FieldRangeDigest, error) {
	conn, err := network.Dial("tcp", addr, MuxHeader)
	if err != nil {
		return nil, err
	}
	defer conn.Close()

	request := &ShardDigestRequest{
		Type:     RequestShardIntervalHash,
		ShardID:  shardId,
		Interval: interval,
	}

	_, err = conn.Write([]byte{byte(request.Type)})
	if err != nil {
		return nil, err
	}

	// Write the request
	if err := json.NewEncoder(conn).Encode(request); err != nil {
		return nil, fmt.Errorf("encode snapshot request: %s", err)
	}

	var resp ShardDigestResponse
	// Read the response
	if err := json.NewDecoder(conn).Decode(&resp); err != nil {
		return nil, err
	}

	return nil, nil
}

func (s *Service) inspection(shardId uint64) {
	//s.shardDigest()
	//findInconsistentRange()
	//s.dumpFieldValues()
	//s.findLostFieldValues()
	//s.WriteShard()
}

<<<<<<< HEAD
func (s *Service) shardDigest(shardID uint64, startTime, endTime, interval int64) (map[string][]FieldRangeDigest, error) {
	resultSet := make(map[string][]FieldRangeDigest)

	for i := startTime; i < endTime; i += interval {
		st := i
		et := i + interval
		if et > endTime {
			et = endTime
		}
		keyTV := make(map[string][]byte)
		err := s.TSDBStore.ScanFiledValue(shardID, "", st, et, func(key string, ts int64, dt cnosql.DataType, val interface{}) error {
			var item []byte
			item = append(item, []byte(fmt.Sprintf("%d", ts))...)
			item = append(item, []byte(fmt.Sprintf("%v", val))...)

			keyTV[key] = append(keyTV[key], item...)
			return nil
		})
		for k, v := range keyTV {
			new64 := fnv.New64()
			new64.Write([]byte(k))
			new64.Write(v)
			sum64 := new64.Sum64()
			resultSet[k] = append(resultSet[k], FieldRangeDigest{st, et, sum64})
		}
		if err != nil {
			return nil, err
		}
	}
	return resultSet, nil
}

=======
>>>>>>> 514be36a
func (s *Service) dumpFieldValuesReq(key string, shardId uint64,
	start, end int64, addr string) (*FieldValueIterator, cnosql.DataType, error) {
	request := DumpFieldValuesRequest{
		Type:      RequestDumpFieldValues,
		ShardID:   shardId,
		FieldKey:  key,
		StartTime: start,
		EndTime:   end,
	}

	conn, err := network.Dial("tcp", addr, MuxHeader)
	if err != nil {
		return nil, 0, err
	}
	defer conn.Close()

	_, err = conn.Write([]byte{byte(request.Type)})
	if err != nil {
		return nil, 0, err
	}

	// Write the request
	if err := json.NewEncoder(conn).Encode(request); err != nil {
		return nil, 0, fmt.Errorf("encode dump field values request: %s", err)
	}

	buf := bufio.NewReader(conn)
	dataByte, err := buf.ReadByte()
	if err != nil {
		return nil, 0, err
	}

	dataType := cnosql.DataType(dataByte)

	return &FieldValueIterator{reader: buf, dataType: dataType}, dataType, nil
}

func (s *Service) processDumpFieldValues(conn net.Conn) error {
	req := DumpFieldValuesRequest{}
	jsonDecoder := json.NewDecoder(conn)

	if err := jsonDecoder.Decode(&req); err != nil {
		return err
	}

	alreadyWriteType := false
	buf := bufio.NewWriter(conn)
	s.TSDBStore.ScanFiledValue(req.ShardID, req.FieldKey, req.StartTime, req.EndTime,
		func(key string, ts int64, dataType cnosql.DataType, val interface{}) error {
			if !alreadyWriteType {
				if err := buf.WriteByte(byte(dataType)); err != nil {
					return err
				}
				alreadyWriteType = true
			}

			if err := binary.Write(buf, binary.BigEndian, ts); err != nil {
				return err
			}

			switch val := val.(type) {
			case bool, int64, uint64, float64:
				if err := binary.Write(buf, binary.BigEndian, val); err != nil {
					return err
				}
			case string:
				if err := binary.Write(buf, binary.BigEndian, uint32(len(val))); err != nil {
					return err
				}
				if _, err := buf.WriteString(val); err != nil {
					return err
				}

			default:
				//do nothing
			}

			return nil
		})

	return nil
}

func (s *Service) findInconsistentRange() {
}

func (s *Service) findLostFieldValues() {
}

func (s *Service) WriteShard(shardID, ownerID uint64, points []models.Point) error {
	if ownerID != s.Node.ID {
		return s.WriteShard(shardID, ownerID, points)
	} else {
		return s.TSDBStore.WriteToShard(shardID, points)
	}
}

func (s *Service) digest_example() {
	models.ParsePointsString("")
	//air,host=h1,station=XiaoMaiDao#~#visibility
	file, _ := os.Create("./scan_field")
	defer file.Close()
	s.TSDBStore.ScanFiledValue(36, "", 1555144313000000000, 1755144315000000000,
		func(key string, ts int64, ty cnosql.DataType, val interface{}) error {
			file.WriteString(fmt.Sprintf("%s %d %v\n", key, ts, val))
			//fmt.Printf("========ScanFiledValue %s %d %v\n", key, ts, val)
			return nil
		})

}

func (s *Service) getShardIntervalHash(conn net.Conn) error {
	req := ShardDigestRequest{}
	jsonDecoder := json.NewDecoder(conn)

	if err := jsonDecoder.Decode(&req); err != nil {
		return err
	}

	s.Logger.Info("get the request msg")
	//get shard Digest
	resultSet, err := s.shardDigest(req.ShardID, req.StartTime, req.EndTime, req.Interval)
	if err != nil {
		return err
	}

	s.Logger.Info("send the result")

	if err := gob.NewEncoder(conn).Encode(resultSet); err != nil {
		return fmt.Errorf("encode resonse: %s", err.Error())
	}

	return nil
}

type FieldValueIterator struct {
	reader   *bufio.Reader
	dataType cnosql.DataType
}

func (it *FieldValueIterator) Next() (int64, interface{}, error) {
	var ts int64
	if err := binary.Read(it.reader, binary.BigEndian, &ts); err != nil {
		return 0, 0, err
	}

	switch it.dataType {
	case cnosql.Boolean:
		var val bool
		if err := binary.Read(it.reader, binary.BigEndian, &val); err != nil {
			return 0, 0, err
		}
		return ts, val, nil
	case cnosql.Integer:
		var val int64
		if err := binary.Read(it.reader, binary.BigEndian, &val); err != nil {
			return 0, 0, err
		}
		return ts, val, nil
	case cnosql.Unsigned:
		var val uint64
		if err := binary.Read(it.reader, binary.BigEndian, &val); err != nil {
			return 0, 0, err
		}
		return ts, val, nil
	case cnosql.Float:
		var val float64
		if err := binary.Read(it.reader, binary.BigEndian, &val); err != nil {
			return 0, 0, err
		}
		return ts, val, nil
	case cnosql.String:
		var len uint32
		if err := binary.Read(it.reader, binary.BigEndian, &len); err != nil {
			return 0, 0, err
		}

		bytes := make([]byte, len)
		if _, err := io.ReadFull(it.reader, bytes); err != nil {
			return 0, 0, err
		}
		return ts, string(bytes), nil
	default:
		return 0, 0, fmt.Errorf("Unknow data type %d", it.dataType)
	}
}

// RequestType indicates the typeof ae request.
type RequestType uint8

const (
	Requestxxxxxxx RequestType = iota
	RequestDumpFieldValues

	RequestGetDiffData
	RequestShardIntervalHash
)

type FieldRangeDigest struct {
	StartTime int64
	EndTime   int64
	Digest    uint64
}

type ShardDigestRequest struct {
	Type      RequestType
	ShardID   uint64
	Interval  int64
	StartTime int64
	EndTime   int64
}

type ShardDigestResponse struct {
	Hash map[string][]FieldRangeDigest
}

type DumpFieldValuesRequest struct {
	Type      RequestType
	ShardID   uint64
	FieldKey  string
	StartTime int64
	EndTime   int64
}

type DumpFieldValuesResponse struct {
}

func (s *Service) getDataByTime(conn net.Conn, key string, shardID uint64, start, end int64) error {

	res := DumpFieldValuesResponse{}
	shard := s.TSDBStore.Shard(shardID)
	//file, err := os.Create("./diffData")
	//if err != nil {
	//	return err
	//}
	//defer file.Close()
	//bw := bufio.NewWriterSize(file, 1024*1024)
	//defer bw.Flush()
	//var w io.Writer = bw

	var fn func(key string, ts int64, ty cnosql.DataType, val interface{}) error
	fn = func(key string, ts int64, ty cnosql.DataType, val interface{}) error {
		//if _, err := w.Write([]byte(fmt.Sprintf("%v", val))); err != nil {
		//	return err
		//}
		return nil
	}

	if err := shard.ScanFiledValue(key, start, end, fn); err != nil {
		return err
	}

	if err := json.NewEncoder(conn).Encode(res); err != nil {
		return fmt.Errorf("encode resonse: %s", err.Error())
	}

	return nil
}

func (s *Service) GetDiffData(shardID uint64, key string, startTime, endTime int64) error {
	data := s.MetaClient.Data()
	_, _, si := data.ShardDBRetentionAndInfo(shardID)
	nodeList := make([]uint64, 0)
	//get NodeIDs
	for _, owner := range si.Owners {
		nodeList = append(nodeList, owner.NodeID)
	}
	//get node_address
	nodeAddrList := make([]string, 0)
	for _, nid := range nodeList {
		nodeAddrList = append(nodeAddrList, data.DataNode(nid).TCPHost)
	}

	for _, addr := range nodeAddrList {
		conn, err := network.Dial("tcp", addr, MuxHeader)
		if err != nil {
			return err
		}
		defer conn.Close()

		request := &DumpFieldValuesRequest{
			Type:      RequestGetDiffData,
			ShardID:   shardID,
			FieldKey:  key,
			StartTime: startTime,
			EndTime:   endTime,
		}

		_, err = conn.Write([]byte{byte(request.Type)})
		if err != nil {
			return err
		}

		// Write the request
		if err := json.NewEncoder(conn).Encode(request); err != nil {
			return fmt.Errorf("encode ae request: %s", err)
		}

		var resp DumpFieldValuesResponse
		// Read the response
		if err := json.NewDecoder(conn).Decode(&resp); err != nil {
			return err
		}
	}
	return nil
}<|MERGE_RESOLUTION|>--- conflicted
+++ resolved
@@ -289,7 +289,6 @@
 	//s.WriteShard()
 }
 
-<<<<<<< HEAD
 func (s *Service) shardDigest(shardID uint64, startTime, endTime, interval int64) (map[string][]FieldRangeDigest, error) {
 	resultSet := make(map[string][]FieldRangeDigest)
 
@@ -322,8 +321,6 @@
 	return resultSet, nil
 }
 
-=======
->>>>>>> 514be36a
 func (s *Service) dumpFieldValuesReq(key string, shardId uint64,
 	start, end int64, addr string) (*FieldValueIterator, cnosql.DataType, error) {
 	request := DumpFieldValuesRequest{
