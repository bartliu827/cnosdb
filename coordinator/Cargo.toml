--- conflicted
+++ resolved
@@ -32,9 +32,6 @@
 parking_lot = "0.12"
 futures = { version = "0.3", default-features = false, features = ["alloc"] }
 rust-crypto = "0.2.36"
-<<<<<<< HEAD
 tower = "0.4.13"
 tonic = { workspace = true }
-=======
-chrono = { workspace = true }
->>>>>>> c1988eb5
+chrono = { workspace = true }