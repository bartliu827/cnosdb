--- conflicted
+++ resolved
@@ -7,11 +7,7 @@
 use tokio::sync::mpsc::{self, UnboundedReceiver, UnboundedSender};
 use tokio::{runtime::Builder, sync::oneshot};
 
-<<<<<<< HEAD
-use crossbeam::channel;
-=======
 use async_channel as channel;
->>>>>>> d9c9456e
 
 use ::models::{utils::unite_id, FieldInfo, InMemPoint, SeriesInfo, Tag, ValueType};
 use models::{FieldId, SeriesId, SeriesKey, Timestamp};
@@ -115,11 +111,7 @@
         }
         let summary_file = file_utils::make_summary_file(&summary_dir, 0);
         let summary = if file_manager::try_exists(&summary_file) {
-<<<<<<< HEAD
-            Summary::recover(opt.db.clone(), ts_family_opt).await.unwrap()
-=======
             Summary::recover(opt.clone()).await.unwrap()
->>>>>>> d9c9456e
         } else {
             Summary::new(opt.clone()).await.unwrap()
         };
@@ -132,12 +124,21 @@
         let wal_manager = WalManager::new(self.options.wal.clone());
 
         wal_manager
-            .recover(self, self.global_ctx.clone(), self.flush_task_sender.clone())
+            .recover(
+                self,
+                self.global_ctx.clone(),
+                self.flush_task_sender.clone(),
+            )
             .await
             .unwrap();
     }
 
-    pub fn read_point(&self, db: &String, time_range: &TimeRange, field_id: FieldId) -> Vec<DataBlock> {
+    pub fn read_point(
+        &self,
+        db: &String,
+        time_range: &TimeRange,
+        field_id: FieldId,
+    ) -> Vec<DataBlock> {
         let mut data = vec![];
         let mut super_version: Option<Arc<SuperVersion>> = None;
         {
@@ -299,11 +300,7 @@
     pub fn start(tskv: Arc<TsKv>, req_rx: channel::Receiver<Task>) {
         warn!("job 'main' starting.");
         let f = async move {
-<<<<<<< HEAD
-            while let Ok(command) = req_rx.recv() {
-=======
             while let Ok(command) = req_rx.recv().await {
->>>>>>> d9c9456e
                 match command {
                     Task::WritePoints { req, tx } => {
                         debug!("writing points.");
@@ -336,17 +333,14 @@
 impl Engine for TsKv {
     async fn write(&self, write_batch: WritePointsRpcRequest) -> Result<WritePointsRpcResponse> {
         let points = Arc::new(write_batch.points);
-        let fb_points = flatbuffers::root::<fb_models::Points>(&points).context(error::InvalidFlatbufferSnafu)?;
-
-        let db_name =
-            String::from_utf8(fb_points.database().unwrap().to_vec()).map_err(|err| Error::ErrCharacterSet)?;
+        let fb_points = flatbuffers::root::<fb_models::Points>(&points)
+            .context(error::InvalidFlatbufferSnafu)?;
+
+        let db_name = String::from_utf8(fb_points.database().unwrap().to_vec())
+            .map_err(|err| Error::ErrCharacterSet)?;
 
         let db = self.version_set.write().create_db(&db_name);
-<<<<<<< HEAD
         let write_group = db.read().build_write_group(fb_points.points().unwrap())?;
-=======
-        let mem_points = db.read().build_mem_points(fb_points.points().unwrap())?;
->>>>>>> d9c9456e
 
         let (cb, rx) = oneshot::channel();
         self.wal_sender
@@ -354,13 +348,8 @@
             .map_err(|err| Error::Send)?;
         let (seq, _) = rx.await.context(error::ReceiveSnafu)??;
 
-<<<<<<< HEAD
-        let tfs = db.read().get_tsfamily_random();
-        let tsf = match tfs {
-=======
         let opt_tsf = db.read().get_tsfamily_random();
         let tsf = match opt_tsf {
->>>>>>> d9c9456e
             Some(v) => v,
             None => db.write().add_tsfamily(
                 0,
@@ -370,15 +359,10 @@
             ),
         };
 
-<<<<<<< HEAD
         tsf.read().put_points(seq, write_group).await;
-        tsf.write().check_to_flush(self.flush_task_sender.clone()).await;
-=======
-        tsf.read().put_points(seq, &mem_points).await;
         tsf.write()
             .check_to_flush(self.flush_task_sender.clone())
             .await;
->>>>>>> d9c9456e
 
         Ok(WritePointsRpcResponse {
             version: 1,
@@ -386,25 +370,24 @@
         })
     }
 
-    async fn write_from_wal(&self, write_batch: WritePointsRpcRequest, seq: u64) -> Result<WritePointsRpcResponse> {
+    async fn write_from_wal(
+        &self,
+        write_batch: WritePointsRpcRequest,
+        seq: u64,
+    ) -> Result<WritePointsRpcResponse> {
         let points = Arc::new(write_batch.points);
-        let fb_points = flatbuffers::root::<fb_models::Points>(&points).context(error::InvalidFlatbufferSnafu)?;
-
-        let db_name =
-            String::from_utf8(fb_points.database().unwrap().to_vec()).map_err(|err| Error::ErrCharacterSet)?;
+        let fb_points = flatbuffers::root::<fb_models::Points>(&points)
+            .context(error::InvalidFlatbufferSnafu)?;
+
+        let db_name = String::from_utf8(fb_points.database().unwrap().to_vec())
+            .map_err(|err| Error::ErrCharacterSet)?;
 
         let db = self.version_set.write().create_db(&db_name);
-<<<<<<< HEAD
+
         let write_group = db.read().build_write_group(fb_points.points().unwrap())?;
-
-        let tfs = db.read().get_tsfamily_random();
-        let tsf = match tfs {
-=======
-        let mem_points = db.read().build_mem_points(fb_points.points().unwrap())?;
 
         let opt_tsf = db.read().get_tsfamily_random();
         let tsf = match opt_tsf {
->>>>>>> d9c9456e
             Some(v) => v,
             None => db.write().add_tsfamily(
                 0,
@@ -414,15 +397,10 @@
             ),
         };
 
-<<<<<<< HEAD
         tsf.read().put_points(seq, write_group).await;
-        tsf.write().check_to_flush(self.flush_task_sender.clone()).await;
-=======
-        tsf.read().put_points(seq, &mem_points).await;
         tsf.write()
             .check_to_flush(self.flush_task_sender.clone())
             .await;
->>>>>>> d9c9456e
 
         return Ok(WritePointsRpcResponse {
             version: 1,
@@ -462,7 +440,13 @@
     }
 
     //todo...
-    async fn delete_series(&self, name: &String, sids: Vec<SeriesId>, min: Timestamp, max: Timestamp) -> Result<()> {
+    async fn delete_series(
+        &self,
+        name: &String,
+        sids: Vec<SeriesId>,
+        min: Timestamp,
+        max: Timestamp,
+    ) -> Result<()> {
         let vs = self.version_set.read();
         let db = vs.get_db(name);
         if let None = db {
@@ -496,12 +480,6 @@
                     if level.time_range.overlaps(&timerange) {
                         for column_file in level.files.iter() {
                             if column_file.time_range().overlaps(&timerange) {
-<<<<<<< HEAD
-                                let field_ids: Vec<FieldId> =
-                                    series_info.field_infos().iter().map(|f| f.field_id()).collect();
-                                let mut tombstone = TsmTombstone::open_for_write(&path, column_file.file_id())?;
-                                tombstone.add_range(&field_ids, min, max)?;
-=======
                                 let field_ids: Vec<FieldId> = series_info
                                     .field_infos()
                                     .iter()
@@ -510,7 +488,6 @@
                                 let mut tombstone =
                                     TsmTombstone::open_for_write(&path, column_file.file_id())?;
                                 tombstone.add_range(&field_ids, &TimeRange::new(min, max))?;
->>>>>>> d9c9456e
                                 tombstone.flush()?;
                             }
                         }
@@ -536,18 +513,19 @@
         Ok(None)
     }
 
-<<<<<<< HEAD
-    async fn get_series_id_list(&self, name: &String, tab: &String, tags: &Vec<Tag>) -> IndexResult<Vec<u64>> {
-=======
     async fn get_series_id_list(
         &self,
         name: &String,
         tab: &String,
         tags: &Vec<Tag>,
     ) -> IndexResult<Vec<u64>> {
->>>>>>> d9c9456e
         if let Some(db) = self.version_set.read().get_db(name) {
-            return db.read().get_index().write().get_series_id_list(tab, tags).await;
+            return db
+                .read()
+                .get_index()
+                .write()
+                .get_series_id_list(tab, tags)
+                .await;
         }
 
         Ok(vec![])
