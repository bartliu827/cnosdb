use std::collections::HashMap;
use std::panic;
use std::sync::Arc;
use std::time::Duration;

use datafusion::arrow::record_batch::RecordBatch;
use memory_pool::{MemoryPool, MemoryPoolRef};
use meta::model::MetaRef;
use metrics::metric_register::MetricsRegister;
use models::codec::Encoding;
use models::meta_data::{VnodeId, VnodeStatus};
<<<<<<< HEAD
use models::predicate::domain::{ColumnDomains, ResolvedPredicate};
use models::schema::{make_owner, DatabaseSchema, Precision};
use models::{SeriesId, SeriesKey, TagKey, TagValue};
=======
use models::predicate::domain::{ColumnDomains, TimeRange};
use models::schema::{make_owner, DatabaseSchema, Precision, TableColumn};
use models::{ColumnId, SeriesId, SeriesKey, Timestamp};
>>>>>>> 046b18b7
use protos::kv_service::{WritePointsRequest, WritePointsResponse};
use protos::models as fb_models;
use snafu::ResultExt;
use tokio::runtime::Runtime;
use tokio::sync::broadcast::{self, Sender as BroadcastSender};
use tokio::sync::mpsc::{self, Receiver, Sender};
use tokio::sync::{oneshot, RwLock};
use trace::{debug, error, info, warn, SpanContext, SpanExt, SpanRecorder};

use crate::compaction::job::{CompactJob, FlushJob};
use crate::compaction::{
    self, check, run_flush_memtable_job, CompactTask, FlushReq, LevelCompactionPicker, Picker,
};
use crate::database::Database;
use crate::error::{self, Result};
use crate::file_system::file_manager;
use crate::index::ts_index;
use crate::kv_option::{Options, StorageOptions};
use crate::schema::error::SchemaError;
use crate::summary::{Summary, SummaryProcessor, SummaryTask, VersionEdit};
use crate::tseries_family::{SuperVersion, TseriesFamily};
use crate::tsm::codec::get_str_codec;
use crate::version_set::VersionSet;
use crate::vnode_store::VnodeStorage;
use crate::wal::{
    self, Block, DeleteBlock, UpdateSeriesKeysBlock, WalDecoder, WalManager, WalTask,
};
use crate::{file_utils, Engine, Error, TsKvContext, TseriesFamilyId, UpdateSetValue};

// TODO: A small summay channel capacity can cause a block
pub const COMPACT_REQ_CHANNEL_CAP: usize = 1024;
pub const SUMMARY_REQ_CHANNEL_CAP: usize = 1024;

#[derive(Debug)]
pub struct TsKv {
    ctx: Arc<TsKvContext>,
    meta_manager: MetaRef,
    flush_job: FlushJob,
    compact_job: CompactJob,
    runtime: Arc<Runtime>,
    metrics: Arc<MetricsRegister>,
    memory_pool: Arc<dyn MemoryPool>,
    close_sender: BroadcastSender<Sender<()>>,
}

impl TsKv {
    pub async fn open(
        meta_manager: MetaRef,
        opt: Options,
        runtime: Arc<Runtime>,
        memory_pool: MemoryPoolRef,
        metrics: Arc<MetricsRegister>,
    ) -> Result<TsKv> {
        let shared_options = Arc::new(opt);
        let (flush_task_sender, flush_task_receiver) =
            mpsc::channel::<FlushReq>(shared_options.storage.flush_req_channel_cap);
        let (compact_task_sender, compact_task_receiver) =
            mpsc::channel::<CompactTask>(COMPACT_REQ_CHANNEL_CAP);
        let (wal_sender, wal_receiver) =
            mpsc::channel::<WalTask>(shared_options.wal.wal_req_channel_cap);
        let (summary_task_sender, summary_task_receiver) =
            mpsc::channel::<SummaryTask>(SUMMARY_REQ_CHANNEL_CAP);
        let (close_sender, _close_receiver) = broadcast::channel(1);
        let (version_set, summary) = Self::recover_summary(
            runtime.clone(),
            memory_pool.clone(),
            meta_manager.clone(),
            shared_options.clone(),
            compact_task_sender.clone(),
            metrics.clone(),
        )
        .await;
        let ctx = Arc::new(TsKvContext {
            version_set,

            wal_sender,
            flush_task_sender,
            compact_task_sender,
            summary_task_sender,

            options: shared_options.clone(),
            global_ctx: summary.global_context(),
        });

        let compact_job = CompactJob::new(runtime.clone(), ctx.clone());

        let flush_job = FlushJob::new(runtime.clone(), ctx.clone());

        let core = Self {
            ctx,
            meta_manager,
            memory_pool,
            compact_job,
            flush_job,
            close_sender,
            metrics,
            runtime,
        };

        let wal_manager = core.recover_wal().await;
        core.run_summary_job(summary, summary_task_receiver);
        core.compact_job
            .start_merge_compact_task_job(compact_task_receiver)
            .await;
        core.compact_job.start_vnode_compaction_job().await;
        core.flush_job.start_vnode_flush_job(flush_task_receiver);
        core.run_wal_job(wal_manager, wal_receiver);
        Ok(core)
    }

    pub fn context(&self) -> Arc<TsKvContext> {
        self.ctx.clone()
    }

    #[allow(clippy::too_many_arguments)]
    async fn recover_summary(
        runtime: Arc<Runtime>,
        memory_pool: MemoryPoolRef,
        meta: MetaRef,
        opt: Arc<Options>,
        compact_task_sender: Sender<CompactTask>,
        metrics: Arc<MetricsRegister>,
    ) -> (Arc<RwLock<VersionSet>>, Summary) {
        let summary_dir = opt.storage.summary_dir();
        if !file_manager::try_exists(&summary_dir) {
            std::fs::create_dir_all(&summary_dir)
                .context(error::IOSnafu)
                .unwrap();
        }
        let summary_file = file_utils::make_summary_file(&summary_dir, 0);
        let summary = if file_manager::try_exists(&summary_file) {
            Summary::recover(
                meta,
                opt,
                runtime,
                memory_pool,
                compact_task_sender,
                true,
                metrics.clone(),
            )
            .await
            .unwrap()
        } else {
            Summary::new(opt, runtime, meta, memory_pool, metrics)
                .await
                .unwrap()
        };
        let version_set = summary.version_set();

        (version_set, summary)
    }

    async fn recover_wal(&self) -> WalManager {
        let wal_manager =
            WalManager::open(self.ctx.options.wal.clone(), self.ctx.version_set.clone())
                .await
                .unwrap();

        let vnode_last_seq_map = self
            .ctx
            .version_set
            .read()
            .await
            .get_tsfamily_seq_no_map()
            .await;
        let vnode_wal_readers = wal_manager.recover(&vnode_last_seq_map).await;
        let mut recover_task = vec![];
        for (vnode_id, readers) in vnode_wal_readers {
            let vnode_seq = vnode_last_seq_map.get(&vnode_id).copied().unwrap_or(0);
            let task = async move {
                let mut decoder = WalDecoder::new();
                for mut reader in readers {
                    info!(
                        "Recover: reading wal '{}' for seq {} to {}",
                        reader.path().display(),
                        reader.min_sequence(),
                        reader.max_sequence(),
                    );
                    if reader.is_empty() {
                        continue;
                    }

                    loop {
                        match reader.next_wal_entry().await {
                            Ok(Some(wal_entry_blk)) => {
                                let seq = wal_entry_blk.seq;
<<<<<<< HEAD
                                match wal_entry_blk.block {
                                    Block::Write(blk) => {
=======
                                if seq < min_log_seq {
                                    continue;
                                }
                                match wal_entry_blk.entry {
                                    WalEntry::Write(blk) => {
>>>>>>> 046b18b7
                                        let vnode_id = blk.vnode_id();
                                        if vnode_seq >= seq {
                                            // If `seq_no` of TsFamily is greater than or equal to `seq`,
                                            // it means that data was writen to tsm.
                                            continue;
                                        }

                                        let res = self
                                            .write_from_wal(vnode_id, seq, &blk, &mut decoder)
                                            .await;
                                        if matches!(res, Err(Error::InvalidPoint)) {
                                            info!("Recover: deleted point, seq: {}", seq);
                                        } else if let Err(e) = res {
                                            error!("Recover: failed to write: {}", e);
                                        }
                                    }

                                    Block::DeleteVnode(blk) => {
                                        if let Err(e) = self.remove_tsfamily_from_wal(&blk).await {
                                            // Ignore delete vnode error.
                                            trace::error!("Recover: failed to delete vnode: {e}");
                                        }
                                    }
                                    Block::DeleteTable(blk) => {
                                        if let Err(e) =
                                            self.drop_table_from_wal(&blk, vnode_id).await
                                        {
                                            // Ignore delete table error.
                                            trace::error!("Recover: failed to delete table: {e}");
                                        }
                                    }
                                    Block::UpdateSeriesKeys(UpdateSeriesKeysBlock {
                                        tenant,
                                        database,
                                        vnode_id,
                                        old_series_keys,
                                        new_series_keys,
                                        series_ids,
                                    }) => {
                                        if let Err(err) = self
                                            .update_vnode_series_keys(
                                                &tenant,
                                                &database,
                                                vnode_id,
                                                old_series_keys,
                                                new_series_keys,
                                                series_ids,
                                                true,
                                            )
                                            .await
                                        {
                                            trace::error!(
                                                "Recover: failed to update series keys: {err}"
                                            );
                                        }
                                    }
                                    Block::Delete(DeleteBlock {
                                        tenant,
                                        database,
                                        table,
                                        vnode_id,
                                        series_ids,
                                        time_ranges,
                                    }) => {
                                        if let Ok(vnode) =
                                            self.open_tsfamily(&tenant, &database, vnode_id).await
                                        {
                                            if let Err(err) = vnode
                                                .delete(&table, &series_ids, &time_ranges)
                                                .await
                                            {
                                                trace::error!(
                                                "Recover: failed to delete data from WAL: {err}"
                                            );
                                            }
                                        } else {
                                            trace::error!(
                                                "Recover: open tsfamily failed: {}.{}.{}",
                                                tenant,
                                                database,
                                                vnode_id
                                            );
                                        }
                                    }
                                    Block::Unknown | Block::RaftLog(_) => {}
                                }
                            }
                            Ok(None) | Err(Error::WalTruncated) => {
                                break;
                            }
                            Err(e) => {
                                panic!(
                                    "Failed to recover from {}: {:?}",
                                    reader.path().display(),
                                    e
                                );
                            }
                        }
                    }
                }
            };
            recover_task.push(task);
        }
        futures::future::join_all(recover_task).await;
        wal_manager
    }

    pub(crate) fn run_wal_job(&self, mut wal_manager: WalManager, mut receiver: Receiver<WalTask>) {
        async fn on_write(wal_manager: &mut WalManager, wal_task: WalTask) -> Result<()> {
            wal_manager.write(wal_task).await
        }

        async fn on_tick_sync(wal_manager: &WalManager) {
            if let Err(e) = wal_manager.sync().await {
                error!("Failed flushing WAL file: {:?}", e);
            }
        }

        async fn on_cancel(wal_manager: &mut WalManager) {
            info!("Job 'WAL' closing.");
            if let Err(e) = wal_manager.close().await {
                error!("Failed to close job 'WAL': {:?}", e);
            }
            info!("Job 'WAL' closed.");
        }

        info!("Job 'WAL' starting.");
        let mut close_receiver = self.close_sender.subscribe();
        self.runtime.spawn(async move {
            info!("Job 'WAL' started.");

            let sync_interval = wal_manager.sync_interval();
            if sync_interval == Duration::ZERO {
                loop {
                    tokio::select! {
                        wal_task = receiver.recv() => {
                            match wal_task {
                                Some(t) => {
                                    if let Err(e) = on_write(&mut wal_manager, t).await {
                                        error!("Failed to write to WAL: {:?}", e);
                                    }
                                },
                                _ => break
                            }
                        }
                        _ = close_receiver.recv() => {
                            on_cancel(&mut wal_manager).await;
                            break;
                        }
                    }
                }
            } else {
                let mut sync_ticker = tokio::time::interval(sync_interval);
                loop {
                    tokio::select! {
                        wal_task = receiver.recv() => {
                            match wal_task {
                                Some(t) => {
                                    if let Err(e) = on_write(&mut wal_manager, t).await {
                                        error!("Failed to write to WAL: {:?}", e);
                                    }
                                },
                                _ => break
                            }
                        }
                        _ = sync_ticker.tick() => {
                            on_tick_sync(&wal_manager).await;
                        }
                        _ = close_receiver.recv() => {
                            on_cancel(&mut wal_manager).await;
                            break;
                        }
                    }
                }
            }
        });
    }

    fn run_summary_job(&self, summary: Summary, mut summary_task_receiver: Receiver<SummaryTask>) {
        let f = async move {
            let mut summary_processor = SummaryProcessor::new(Box::new(summary));
            while let Some(x) = summary_task_receiver.recv().await {
                debug!("Apply Summary task");
                summary_processor.batch(x);
                summary_processor.apply().await;
            }
        };
        self.runtime.spawn(f);
        info!("Summary task handler started");
    }

    pub async fn get_db(&self, tenant: &str, database: &str) -> Option<Arc<RwLock<Database>>> {
        self.ctx.version_set.read().await.get_db(tenant, database)
    }

    pub(crate) async fn get_db_or_else_create(
        &self,
        tenant: &str,
        db_name: &str,
    ) -> Result<Arc<RwLock<Database>>> {
        if let Some(db) = self.ctx.version_set.read().await.get_db(tenant, db_name) {
            return Ok(db);
        }

        let db = self
            .ctx
            .version_set
            .write()
            .await
            .create_db(DatabaseSchema::new(tenant, db_name))
            .await?;
        Ok(db)
    }

    pub(crate) async fn get_ts_index_or_else_create(
        &self,
        db: Arc<RwLock<Database>>,
        id: TseriesFamilyId,
    ) -> Result<Arc<ts_index::TSIndex>> {
        let opt_index = db.read().await.get_ts_index(id);
        match opt_index {
            Some(v) => Ok(v),
            None => db.write().await.get_ts_index_or_add(id).await,
        }
    }

    pub(crate) async fn get_tsfamily_or_else_create(
        &self,
        id: TseriesFamilyId,
        ve: Option<VersionEdit>,
        db: Arc<RwLock<Database>>,
    ) -> Result<Arc<RwLock<TseriesFamily>>> {
        let opt_tsf = db.read().await.get_tsfamily(id);
        match opt_tsf {
            Some(v) => Ok(v),
            None => {
                db.write()
                    .await
                    .add_tsfamily(id, ve, self.ctx.clone())
                    .await
            }
        }
    }

<<<<<<< HEAD
=======
    async fn delete_table(
        &self,
        database: Arc<RwLock<Database>>,
        table: &str,
        vnode_id: Option<VnodeId>,
    ) -> Result<()> {
        // TODO Create global DropTable flag for droping the same table at the same time.
        let db_rlock = database.read().await;
        let db_owner = db_rlock.owner();

        let schemas = db_rlock.get_schemas();
        if let Some(fields) = schemas.get_table_schema(table)? {
            let column_ids: Vec<ColumnId> = fields.columns().iter().map(|f| f.id).collect();
            info!(
                "Drop table: deleting {} columns in table: {db_owner}.{table}",
                column_ids.len()
            );

            let time_range = &TimeRange {
                min_ts: Timestamp::MIN,
                max_ts: Timestamp::MAX,
            };
            if let Some(vnode_id) = vnode_id {
                if let Some(ts_family) = db_rlock.ts_families().get(&vnode_id) {
                    self.tsf_delete_table(
                        &db_rlock,
                        vnode_id,
                        ts_family.clone(),
                        table,
                        time_range,
                        &column_ids,
                    )
                    .await?;
                }
            } else {
                for (ts_family_id, ts_family) in database.read().await.ts_families().iter() {
                    // TODO: Concurrent delete on ts_family.
                    // TODO: Limit parallel delete to 1.
                    self.tsf_delete_table(
                        &db_rlock,
                        *ts_family_id,
                        ts_family.clone(),
                        table,
                        time_range,
                        &column_ids,
                    )
                    .await?;
                }
            }
        }

        Ok(())
    }

    async fn tsf_delete_table<Db>(
        &self,
        db: &Db,
        ts_family_id: TseriesFamilyId,
        ts_family: Arc<RwLock<TseriesFamily>>,
        table: &str,
        time_range: &TimeRange,
        column_ids: &[ColumnId],
    ) -> Result<()>
    where
        Db: Deref<Target = Database>,
    {
        let db_owner = db.owner();
        if let Some(ts_index) = db.get_ts_index(ts_family_id) {
            let series_ids = ts_index.get_series_id_list(table, &[]).await?;
            ts_family
                .write()
                .await
                .delete_series(&series_ids, time_range);

            info!(
                "Drop table: vnode {ts_family_id} deleting {} pages in table: {db_owner}.{table}",
                column_ids.len() * series_ids.len()
            );

            let version = ts_family.read().await.super_version();
            version
                .add_tombstone(&series_ids, column_ids, time_range)
                .await?;
        }
        Ok(())
    }

    async fn drop_columns(
        &self,
        database: Arc<RwLock<Database>>,
        table: &str,
        column_ids: &[ColumnId],
    ) -> Result<()> {
        // TODO Create global DropTable flag for droping the same table at the same time.
        let db_rlock = database.read().await;
        let db_owner = db_rlock.owner();

        let schemas = db_rlock.get_schemas();
        if let Some(fields) = schemas.get_table_schema(table)? {
            let table_column_ids: HashSet<ColumnId> =
                fields.columns().iter().map(|f| f.id).collect();
            let mut to_drop_column_ids = Vec::with_capacity(column_ids.len());
            for cid in column_ids {
                if table_column_ids.contains(cid) {
                    to_drop_column_ids.push(*cid);
                }
            }

            let time_range = &TimeRange {
                min_ts: Timestamp::MIN,
                max_ts: Timestamp::MAX,
            };
            for (ts_family_id, ts_family) in database.read().await.ts_families().iter() {
                // TODO: Concurrent delete on ts_family.
                // TODO: Limit parallel delete to 1.
                if let Some(ts_index) = db_rlock.get_ts_index(*ts_family_id) {
                    let series_ids = ts_index.get_series_id_list(table, &[]).await?;
                    info!(
                        "Drop table: vnode {ts_family_id} deleting {} fields in table: {db_owner}.{table}", to_drop_column_ids.len() * series_ids.len()
                    );

                    ts_family
                        .write()
                        .await
                        .drop_columns(&series_ids, &to_drop_column_ids);

                    let version = ts_family.read().await.super_version();
                    version
                        .add_tombstone(&series_ids, &to_drop_column_ids, time_range)
                        .await?;
                } else {
                    continue;
                }
            }
        }

        Ok(())
    }

>>>>>>> 046b18b7
    async fn write_wal(
        &self,
        vnode_id: VnodeId,
        tenant: String,
        db_name: String,
        precision: Precision,
        points: Vec<u8>,
    ) -> Result<u64> {
        if !self.ctx.options.wal.enabled {
            return Ok(0);
        }

        let mut enc_points = Vec::with_capacity(points.len() / 2);
        get_str_codec(Encoding::Zstd)
            .encode(&[&points], &mut enc_points)
            .with_context(|_| error::EncodeSnafu)?;
        drop(points);

        let (wal_task, rx) = WalTask::new_write(tenant, db_name, vnode_id, precision, enc_points);
        self.ctx
            .wal_sender
            .send(wal_task)
            .await
            .map_err(|_| Error::ChannelSend {
                source: error::ChannelSendError::WalTask,
            })?;
        let (seq, _size) = rx.await.map_err(|e| Error::ChannelReceive {
            source: error::ChannelReceiveError::WriteWalResult { source: e },
        })??;

        Ok(seq)
    }

    /// Tskv write the gRPC message `WritePointsRequest`(which contains
    /// the tenant, user, database, some tables, and each table has some rows)
    /// that from a WAL into a storage unit managed by engine.
    ///
    /// Data is from the WAL(write-ahead-log), so won't write back to WAL, and
    /// would not create any schema, if database of vnode does not exist, record
    /// will be ignored.
    async fn write_from_wal(
        &self,
        vnode_id: TseriesFamilyId,
        seq: u64,
        block: &wal::WriteBlock,
        block_decoder: &mut WalDecoder,
    ) -> Result<()> {
        let tenant = {
            let tenant = block.tenant_utf8()?;
            if tenant.is_empty() {
                models::schema::DEFAULT_CATALOG
            } else {
                tenant
            }
        };
        let precision = block.precision();
        let points = match block_decoder.decode(block.points())? {
            Some(p) => p,
            None => return Ok(()),
        };
        let fb_points = flatbuffers::root::<fb_models::Points>(&points)
            .context(error::InvalidFlatbufferSnafu)?;

        let db_name = fb_points.db_ext()?;
        // If database does not exist, skip this record.
        let db = match self.get_db(tenant, db_name).await {
            Some(db) => db,
            None => return Ok(()),
        };
        // If vnode does not exist, skip this record.
        let tsf = match db.read().await.get_tsfamily(vnode_id) {
            Some(tsf) => tsf,
            None => return Ok(()),
        };

        let ts_index = self
            .get_ts_index_or_else_create(db.clone(), vnode_id)
            .await?;

        // Write data assuming schemas were created (strict mode).
        let write_group = db
            .read()
            .await
            .build_write_group(
                precision,
                fb_points.tables().ok_or(Error::CommonError {
                    reason: "points missing table".to_string(),
                })?,
                ts_index,
                true,
                Some(true),
            )
            .await?;
        tsf.read().await.put_points(seq, write_group)?;

        Ok(())
    }

    /// Delete all data of a table.
    ///
    /// Data is from the WAL(write-ahead-log), so won't write back to WAL.
    async fn drop_table_from_wal(
        &self,
        block: &wal::DeleteTableBlock,
        vnode_id: VnodeId,
    ) -> Result<()> {
        let tenant = block.tenant_utf8()?;
        let database = block.database_utf8()?;
        let table = block.table_utf8()?;
        info!(
            "Recover: delete table, tenant: {}, database: {}, table: {}",
            &tenant, &database, &table
        );

        let vnode = self.open_tsfamily(tenant, database, vnode_id).await?;
        vnode.drop_table(table).await?;

        Ok(())
    }

    async fn update_vnode_series_keys(
        &self,
        tenant: &str,
        database: &str,
        vnode_id: VnodeId,
        old_series_keys: Vec<SeriesKey>,
        new_series_keys: Vec<SeriesKey>,
        sids: Vec<SeriesId>,
        recovering: bool,
    ) -> Result<()> {
        let db = match self.get_db(tenant, database).await {
            Some(db) => db,
            None => return Ok(()),
        };
        if let Some(ts_index) = db.read().await.get_ts_index(vnode_id) {
            // 更新索引
            ts_index
                .update_series_key(old_series_keys, new_series_keys, sids, recovering)
                .await
                .map_err(|err| {
                    error!(
                        "Update tags value tag of TSIndex({}): {}",
                        ts_index.path().display(),
                        err
                    );
                    err
                })?;
        }

        Ok(())
    }

    /// Remove the storage unit(caches and files) managed by TsKv,
    /// then remove directory of the storage unit.
    ///
    /// Data is from the WAL(write-ahead-log), so won't write back to WAL.
    async fn remove_tsfamily_from_wal(&self, block: &wal::DeleteVnodeBlock) -> Result<()> {
        let vnode_id = block.vnode_id();
        let tenant = block.tenant_utf8()?;
        let database = block.database_utf8()?;
        info!(
            "Recover: delete vnode, tenant: {}, database: {}, vnode_id: {vnode_id}",
            &tenant, &database
        );

        if let Some(db) = self.ctx.version_set.read().await.get_db(tenant, database) {
            let mut db_wlock = db.write().await;
            db_wlock.del_ts_index(vnode_id);
            db_wlock
                .del_tsfamily(vnode_id, self.ctx.summary_task_sender.clone())
                .await;

            let ts_dir = self
                .ctx
                .options
                .storage
                .ts_family_dir(&make_owner(tenant, database), vnode_id);
            match std::fs::remove_dir_all(&ts_dir) {
                Ok(()) => {
                    info!("Removed TsFamily directory '{}'", ts_dir.display());
                }
                Err(e) => {
                    error!(
                        "Failed to remove TsFamily directory '{}': {}",
                        ts_dir.display(),
                        e
                    );
                }
            }
        }

        Ok(())
    }
}

#[async_trait::async_trait]
impl Engine for TsKv {
    async fn write(
        &self,
        span_ctx: Option<&SpanContext>,
        vnode_id: TseriesFamilyId,
        precision: Precision,
        write_batch: WritePointsRequest,
    ) -> Result<WritePointsResponse> {
        let span_recorder = SpanRecorder::new(span_ctx.child_span("tskv engine write"));

        let tenant = tenant_name_from_request(&write_batch);
        let points = write_batch.points;
        let fb_points = flatbuffers::root::<fb_models::Points>(&points)
            .context(error::InvalidFlatbufferSnafu)?;

        let db_name = fb_points.db_ext()?;
        let db = self.get_db_or_else_create(&tenant, db_name).await?;
        let ts_index = self
            .get_ts_index_or_else_create(db.clone(), vnode_id)
            .await?;

        let tables = fb_points.tables().ok_or(Error::InvalidPointTable)?;

        let write_group = {
            let mut span_recorder = span_recorder.child("build write group");
            db.read()
                .await
                .build_write_group(precision, tables, ts_index, false, None)
                .await
                .map_err(|err| {
                    span_recorder.error(err.to_string());
                    err
                })?
        };

        let tsf = self
            .get_tsfamily_or_else_create(vnode_id, None, db.clone())
            .await?;

        let seq = {
            let mut span_recorder = span_recorder.child("write wal");
            self.write_wal(vnode_id, tenant, db_name.to_string(), precision, points)
                .await
                .map_err(|err| {
                    span_recorder.error(err.to_string());
                    err
                })?
        };

        let res = {
            let mut span_recorder = span_recorder.child("put points");
            match tsf.read().await.put_points(seq, write_group) {
                Ok(points_number) => Ok(WritePointsResponse { points_number }),
                Err(err) => {
                    span_recorder.error(err.to_string());
                    Err(err)
                }
            }
        };

        let sender = self.ctx.flush_task_sender.clone();
        tsf.write().await.check_to_flush(sender).await;
        res
    }

    async fn drop_database(&self, tenant: &str, database: &str) -> Result<()> {
        if let Some(db) = self
            .ctx
            .version_set
            .write()
            .await
            .delete_db(tenant, database)
        {
            let mut db_wlock = db.write().await;
            let ts_family_ids: Vec<TseriesFamilyId> = db_wlock
                .ts_families()
                .iter()
                .map(|(tsf_id, _tsf)| *tsf_id)
                .collect();
            for ts_family_id in ts_family_ids {
                db_wlock.del_ts_index(ts_family_id);
                db_wlock
                    .del_tsfamily(ts_family_id, self.ctx.summary_task_sender.clone())
                    .await;
            }
        }

        let db_dir = self
            .ctx
            .options
            .storage
            .database_dir(&make_owner(tenant, database));
        if let Err(e) = std::fs::remove_dir_all(&db_dir) {
            error!("Failed to remove dir '{}', e: {}", db_dir.display(), e);
        }

        Ok(())
    }

    async fn drop_table(&self, tenant: &str, database: &str, table: &str) -> Result<()> {
        let db_opt = self.ctx.version_set.read().await.get_db(tenant, database);
        if let Some(db) = db_opt {
            let (wal_task, rx) = WalTask::new_delete_table(
                tenant.to_string(),
                database.to_string(),
                table.to_string(),
            );
            self.ctx
                .wal_sender
                .send(wal_task)
                .await
                .map_err(|_| Error::ChannelSend {
                    source: error::ChannelSendError::WalTask,
                })?;
            // Receive WAL write action result.
            let _ = rx.await.map_err(|e| Error::ChannelReceive {
                source: error::ChannelReceiveError::WriteWalResult { source: e },
            })??;

            let ts_families = db.read().await.ts_families().clone();
            for (ts_family_id, _) in ts_families.iter() {
                let vnode = self.open_tsfamily(tenant, database, *ts_family_id).await?;
                vnode.drop_table(table).await?;
            }
        }

        Ok(())
    }

    async fn open_tsfamily(
        &self,
        tenant: &str,
        db_name: &str,
        vnode_id: VnodeId,
    ) -> Result<VnodeStorage> {
        let db = self.get_db_or_else_create(tenant, db_name).await?;
        let ts_index = self
            .get_ts_index_or_else_create(db.clone(), vnode_id)
            .await?;

        let ts_family = self
            .get_tsfamily_or_else_create(vnode_id, None, db.clone())
            .await?;

        Ok(VnodeStorage {
            db,
            ts_index,
            ts_family,
            ctx: self.ctx.clone(),
        })
    }

    async fn remove_tsfamily(&self, tenant: &str, database: &str, vnode_id: VnodeId) -> Result<()> {
        if let Some(db) = self.ctx.version_set.read().await.get_db(tenant, database) {
            // Store this action in WAL.
            let (wal_task, rx) =
                WalTask::new_delete_vnode(tenant.to_string(), database.to_string(), vnode_id);
            self.ctx
                .wal_sender
                .send(wal_task)
                .await
                .map_err(|_| Error::ChannelSend {
                    source: error::ChannelSendError::WalTask,
                })?;
            // Receive WAL write action result.
            let _ = rx.await.map_err(|e| Error::ChannelReceive {
                source: error::ChannelReceiveError::WriteWalResult { source: e },
            })??;

            let mut db_wlock = db.write().await;
            db_wlock.del_ts_index(vnode_id);
            db_wlock
                .del_tsfamily(vnode_id, self.ctx.summary_task_sender.clone())
                .await;

            let ts_dir = self
                .ctx
                .options
                .storage
                .ts_family_dir(&make_owner(tenant, database), vnode_id);
            match std::fs::remove_dir_all(&ts_dir) {
                Ok(()) => {
                    info!("Removed TsFamily directory '{}'", ts_dir.display());
                }
                Err(e) => {
                    error!(
                        "Failed to remove TsFamily directory '{}': {}",
                        ts_dir.display(),
                        e
                    );
                }
            }
        }

        Ok(())
    }

    async fn prepare_copy_vnode(
        &self,
        tenant: &str,
        database: &str,
        vnode_id: VnodeId,
    ) -> Result<()> {
        if let Some(db) = self.ctx.version_set.read().await.get_db(tenant, database) {
            if let Some(tsfamily) = db.read().await.get_tsfamily(vnode_id) {
                tsfamily.write().await.update_status(VnodeStatus::Copying);
            }
        }
        self.flush_tsfamily(tenant, database, vnode_id).await
    }

    async fn flush_tsfamily(&self, tenant: &str, database: &str, vnode_id: VnodeId) -> Result<()> {
        if let Some(db) = self.ctx.version_set.read().await.get_db(tenant, database) {
            if let Some(tsfamily) = db.read().await.get_tsfamily(vnode_id) {
                let request = {
                    let mut tsfamily = tsfamily.write().await;
                    tsfamily.switch_to_immutable();
                    tsfamily.build_flush_req(true)
                };

                if let Some(req) = request {
                    // Run flush job and trigger compaction.
                    run_flush_memtable_job(req, self.ctx.clone(), true).await?;
                }
            }

            if let Some(ts_index) = db.read().await.get_ts_index(vnode_id) {
                let _ = ts_index.flush().await;
            }
        }

        Ok(())
    }

    async fn drop_table_column(
        &self,
        tenant: &str,
        database: &str,
        table: &str,
        column_name: &str,
    ) -> Result<()> {
        // TODO(zipper): Store this action in WAL.
        let db = match self.get_db(tenant, database).await {
            Some(db) => db,
            None => return Ok(()),
        };

        let ts_families = db.read().await.ts_families().clone();
        for (ts_family_id, _) in ts_families.iter() {
            let vnode = self.open_tsfamily(tenant, database, *ts_family_id).await?;
            vnode.drop_table_column(table, column_name).await?;
        }

        Ok(())
    }

    async fn update_tags_value(
        &self,
        tenant: &str,
        database: &str,
        new_tags: &[UpdateSetValue<TagKey, TagValue>],
        matched_series: &[SeriesKey],
        dry_run: bool,
    ) -> Result<()> {
        let db = match self.get_db(tenant, database).await {
            Some(db) => db,
            None => return Ok(()),
        };

        for (vnode_id, ts_index) in db.read().await.ts_indexes() {
            // 准备数据
            // 获取待更新的 series key，更新后的 series key 及其对应的 series id
            let (old_series_keys, new_series_keys, sids) = ts_index
                .prepare_update_tags_value(new_tags, matched_series)
                .await?;

            if dry_run {
                continue;
            }
            // 记录 wal
            let (wal_task, rx) = WalTask::new_update_tags(
                tenant.to_string(),
                database.to_string(),
                vnode_id,
                old_series_keys.clone(),
                new_series_keys.clone(),
                sids.clone(),
            );
            self.ctx
                .wal_sender
                .send(wal_task)
                .await
                .map_err(|_| Error::ChannelSend {
                    source: error::ChannelSendError::WalTask,
                })?;
            // Receive WAL write action result.
            let _ = rx.await.map_err(|e| Error::ChannelReceive {
                source: error::ChannelReceiveError::WriteWalResult { source: e },
            })??;
            // 更新索引
            ts_index
                .update_series_key(old_series_keys, new_series_keys, sids, false)
                .await
                .map_err(|err| {
                    error!(
                        "Update tags value tag of TSIndex({}): {}",
                        ts_index.path().display(),
                        err
                    );
                    err
                })?;
        }

        Ok(())
    }

    async fn delete_from_table(
        &self,
        vnode_id: VnodeId,
        tenant: &str,
        database: &str,
        table: &str,
        predicate: &ResolvedPredicate,
    ) -> Result<()> {
        let tag_domains = predicate.tags_filter();
        let time_ranges = predicate.time_ranges();

        let series_ids = {
            let database_ref = match self.get_db(tenant, database).await {
                Some(db) => db,
                None => return Ok(()),
            };

            let db = database_ref.read().await;

            let table_schema = match db.get_table_schema(table)? {
                None => return Ok(()),
                Some(schema) => schema,
            };

            let vnode_index = match db.get_ts_index(vnode_id) {
                Some(vnode) => vnode,
                None => return Ok(()),
            };
            drop(db);

            vnode_index
                .get_series_ids_by_domains(table_schema.as_ref(), tag_domains)
                .await?
        };

        // 记录 wal
        let (wal_task, rx) = WalTask::new_delete(
            tenant.to_string(),
            database.to_string(),
            table.to_string(),
            vnode_id,
            series_ids.clone(),
            time_ranges.as_ref().clone(),
        );
        self.ctx
            .wal_sender
            .send(wal_task)
            .await
            .map_err(|_| Error::ChannelSend {
                source: error::ChannelSendError::WalTask,
            })?;
        // Receive WAL write action result.
        let _ = rx.await.map_err(|e| Error::ChannelReceive {
            source: error::ChannelReceiveError::WriteWalResult { source: e },
        })??;

        // 执行delete，删除缓存 & 写墓碑文件
        let vnode = self.open_tsfamily(tenant, database, vnode_id).await?;
        vnode.delete(table, &series_ids, &time_ranges).await
    }

    async fn get_series_id_by_filter(
        &self,
        tenant: &str,
        database: &str,
        tab: &str,
        vnode_id: VnodeId,
        filter: &ColumnDomains<String>,
    ) -> Result<Vec<SeriesId>> {
        let (schema, ts_index) = match self.ctx.version_set.read().await.get_db(tenant, database) {
            Some(db) => {
                let db = db.read().await;
                let schema = match db.get_table_schema(tab)? {
                    None => return Ok(vec![]),
                    Some(schema) => schema,
                };
                let ts_index = match db.get_ts_index(vnode_id) {
                    Some(ts_index) => ts_index,
                    None => return Ok(vec![]),
                };
                (schema, ts_index)
            }
            None => return Ok(vec![]),
        };

        let res = ts_index.get_series_ids_by_domains(&schema, filter).await?;

        Ok(res)
    }

    async fn get_series_key(
        &self,
        tenant: &str,
        database: &str,
        _table: &str,
        vnode_id: VnodeId,
        series_id: &[SeriesId],
    ) -> Result<Vec<SeriesKey>> {
        if let Some(db) = self.ctx.version_set.read().await.get_db(tenant, database) {
            Ok(db.read().await.get_series_key(vnode_id, series_id).await?)
        } else {
            Ok(vec![])
        }
    }

    async fn get_db_version(
        &self,
        tenant: &str,
        database: &str,
        vnode_id: VnodeId,
    ) -> Result<Option<Arc<SuperVersion>>> {
        let version_set = self.ctx.version_set.read().await;
        // Comment it, It's not a error, Maybe the data not right!
        // if !version_set.db_exists(tenant, database) {
        //     return Err(SchemaError::DatabaseNotFound {
        //         database: database.to_string(),
        //     }
        //     .into());
        // }
        if let Some(tsf) = version_set
            .get_tsfamily_by_name_id(tenant, database, vnode_id)
            .await
        {
            Ok(Some(tsf.read().await.super_version()))
        } else {
            debug!(
                "ts_family {} with db name '{}' not found.",
                vnode_id, database
            );
            Ok(None)
        }
    }

    fn get_storage_options(&self) -> Arc<StorageOptions> {
        self.ctx.options.storage.clone()
    }

    async fn get_vnode_summary(
        &self,
        tenant: &str,
        database: &str,
        vnode_id: VnodeId,
    ) -> Result<Option<VersionEdit>> {
        let version_set = self.ctx.version_set.read().await;
        if let Some(db) = version_set.get_db(tenant, database) {
            // TODO: Send file_metas to the destination node.
            let mut file_metas = HashMap::new();
            let tsf_opt = db.read().await.get_tsfamily(vnode_id);
            if let Some(tsf) = tsf_opt {
                let ve = tsf.read().await.build_version_edit(&mut file_metas);
                // it used for move vnode, set vnode status running at last
                tsf.write().await.update_status(VnodeStatus::Running);
                Ok(Some(ve))
            } else {
                warn!(
                    "ts_family {} with db name '{}.{}' not found.",
                    vnode_id, tenant, database
                );
                Ok(None)
            }
        } else {
            return Err(SchemaError::DatabaseNotFound {
                database: format!("{}.{}", tenant, database),
            }
            .into());
        }
    }

    async fn apply_vnode_summary(
        &self,
        tenant: &str,
        database: &str,
        vnode_id: VnodeId,
        summary: VersionEdit,
    ) -> Result<()> {
        info!("apply tsfamily summary: {:?}", summary);
        // It should be a version edit that add a vnode.
        if !summary.add_tsf {
            return Ok(());
        }

        let db = self.get_db_or_else_create(tenant, database).await?;
        let mut db_wlock = db.write().await;
        // If there is a ts_family here, delete and re-build it.
        if db_wlock.get_tsfamily(vnode_id).is_some() {
            return Err(Error::CommonError {
                reason: format!("vnode:{}, already exist", vnode_id),
            });
        }

        db_wlock
            .add_tsfamily(vnode_id, Some(summary), self.ctx.clone())
            .await?;
        db_wlock.get_ts_index_or_add(vnode_id).await?;
        Ok(())
    }

    async fn drop_vnode(&self, vnode_id: TseriesFamilyId) -> Result<()> {
        let r_version_set = self.ctx.version_set.read().await;
        let all_db = r_version_set.get_all_db();
        for (db_name, db) in all_db {
            if db.read().await.get_tsfamily(vnode_id).is_none() {
                continue;
            }
            {
                let mut db_wlock = db.write().await;
                db_wlock.del_ts_index(vnode_id);
                db_wlock
                    .del_tsfamily(vnode_id, self.ctx.summary_task_sender.clone())
                    .await;
            }
            let tsf_dir = self.ctx.options.storage.ts_family_dir(db_name, vnode_id);
            if let Err(e) = std::fs::remove_dir_all(&tsf_dir) {
                error!("Failed to remove dir '{}', e: {}", tsf_dir.display(), e);
            }
            let index_dir = self.ctx.options.storage.index_dir(db_name, vnode_id);
            if let Err(e) = std::fs::remove_dir_all(&index_dir) {
                error!("Failed to remove dir '{}', e: {}", index_dir.display(), e);
            }
            break;
        }
        Ok(())
    }

    async fn compact(&self, vnode_ids: Vec<TseriesFamilyId>) -> Result<()> {
        for vnode_id in vnode_ids {
            if let Some(ts_family) = self
                .ctx
                .version_set
                .read()
                .await
                .get_tsfamily_by_tf_id(vnode_id)
                .await
            {
                // TODO: stop current and prevent next flush and compaction.
                if !ts_family.read().await.can_compaction() {
                    warn!("forbidden compaction on moving vnode {}", vnode_id);
                    return Ok(());
                }
                let mut tsf_wlock = ts_family.write().await;
                tsf_wlock.switch_to_immutable();
                let flush_req = tsf_wlock.build_flush_req(true);
                drop(tsf_wlock);
                if let Some(req) = flush_req {
                    // Run flush job but do not trigger compaction.
                    if let Err(e) = run_flush_memtable_job(req, self.ctx.clone(), false).await {
                        error!("Failed to flush vnode {}: {:?}", vnode_id, e);
                    }
                }

                let picker = LevelCompactionPicker::new(self.ctx.options.storage.clone());
                let version = ts_family.read().await.version();
                if let Some(req) = picker.pick_compaction(version) {
                    match compaction::run_compaction_job(req, self.ctx.global_ctx.clone()).await {
                        Ok(Some((version_edit, file_metas))) => {
                            let (summary_tx, _summary_rx) = oneshot::channel();
                            let _ = self
                                .ctx
                                .summary_task_sender
                                .send(SummaryTask::new(
                                    vec![version_edit],
                                    Some(file_metas),
                                    None,
                                    summary_tx,
                                ))
                                .await;

                            // let _ = summary_rx.await;
                        }
                        Ok(None) => {
                            info!("There is nothing to compact.");
                        }
                        Err(e) => {
                            error!("Compaction job failed: {:?}", e);
                        }
                    }
                }
            }
        }

        Ok(())
    }

    async fn get_vnode_hash_tree(&self, vnode_id: VnodeId) -> Result<RecordBatch> {
        for database in self.ctx.version_set.read().await.get_all_db().values() {
            let db = database.read().await;
            if let Some(vnode) = db.ts_families().get(&vnode_id).cloned() {
                drop(db);
                let request = {
                    let mut tsfamily = vnode.write().await;
                    tsfamily.switch_to_immutable();
                    tsfamily.build_flush_req(true)
                };

                if let Some(req) = request {
                    // Run flush job but do not trigger compaction.
                    run_flush_memtable_job(req, self.ctx.clone(), false).await?;
                }
                return check::vnode_checksum(vnode).await;
            }
        }

        Ok(RecordBatch::new_empty(check::vnode_table_checksum_schema()))
    }

    async fn close(&self) {
        let (tx, mut rx) = mpsc::channel(1);
        if let Err(e) = self.close_sender.send(tx) {
            error!("Failed to broadcast close signal: {:?}", e);
        }
        while let Some(_x) = rx.recv().await {
            continue;
        }
        info!("TsKv closed");
    }
}

#[cfg(test)]
impl TsKv {
    pub(crate) fn global_ctx(&self) -> Arc<crate::context::GlobalContext> {
        self.ctx.global_ctx.clone()
    }

    pub(crate) fn version_set(&self) -> Arc<RwLock<VersionSet>> {
        self.ctx.version_set.clone()
    }

    pub(crate) fn summary_task_sender(&self) -> Sender<SummaryTask> {
        self.ctx.summary_task_sender.clone()
    }

    pub(crate) fn flush_task_sender(&self) -> Sender<FlushReq> {
        self.ctx.flush_task_sender.clone()
    }

    pub(crate) fn compact_task_sender(&self) -> Sender<CompactTask> {
        self.ctx.compact_task_sender.clone()
    }
}

/// Returns the normalized tenant of a WritePointsRequest
fn tenant_name_from_request(req: &protos::kv_service::WritePointsRequest) -> String {
    match &req.meta {
        Some(meta) => meta.tenant.clone(),
        None => models::schema::DEFAULT_CATALOG.to_string(),
    }
}<|MERGE_RESOLUTION|>--- conflicted
+++ resolved
@@ -9,15 +9,10 @@
 use metrics::metric_register::MetricsRegister;
 use models::codec::Encoding;
 use models::meta_data::{VnodeId, VnodeStatus};
-<<<<<<< HEAD
 use models::predicate::domain::{ColumnDomains, ResolvedPredicate};
+use models::{TagKey, TagValue};
 use models::schema::{make_owner, DatabaseSchema, Precision};
-use models::{SeriesId, SeriesKey, TagKey, TagValue};
-=======
-use models::predicate::domain::{ColumnDomains, TimeRange};
-use models::schema::{make_owner, DatabaseSchema, Precision, TableColumn};
-use models::{ColumnId, SeriesId, SeriesKey, Timestamp};
->>>>>>> 046b18b7
+use models::{SeriesId, SeriesKey};
 use protos::kv_service::{WritePointsRequest, WritePointsResponse};
 use protos::models as fb_models;
 use snafu::ResultExt;
@@ -204,16 +199,8 @@
                         match reader.next_wal_entry().await {
                             Ok(Some(wal_entry_blk)) => {
                                 let seq = wal_entry_blk.seq;
-<<<<<<< HEAD
                                 match wal_entry_blk.block {
                                     Block::Write(blk) => {
-=======
-                                if seq < min_log_seq {
-                                    continue;
-                                }
-                                match wal_entry_blk.entry {
-                                    WalEntry::Write(blk) => {
->>>>>>> 046b18b7
                                         let vnode_id = blk.vnode_id();
                                         if vnode_seq >= seq {
                                             // If `seq_no` of TsFamily is greater than or equal to `seq`,
@@ -458,148 +445,6 @@
         }
     }
 
-<<<<<<< HEAD
-=======
-    async fn delete_table(
-        &self,
-        database: Arc<RwLock<Database>>,
-        table: &str,
-        vnode_id: Option<VnodeId>,
-    ) -> Result<()> {
-        // TODO Create global DropTable flag for droping the same table at the same time.
-        let db_rlock = database.read().await;
-        let db_owner = db_rlock.owner();
-
-        let schemas = db_rlock.get_schemas();
-        if let Some(fields) = schemas.get_table_schema(table)? {
-            let column_ids: Vec<ColumnId> = fields.columns().iter().map(|f| f.id).collect();
-            info!(
-                "Drop table: deleting {} columns in table: {db_owner}.{table}",
-                column_ids.len()
-            );
-
-            let time_range = &TimeRange {
-                min_ts: Timestamp::MIN,
-                max_ts: Timestamp::MAX,
-            };
-            if let Some(vnode_id) = vnode_id {
-                if let Some(ts_family) = db_rlock.ts_families().get(&vnode_id) {
-                    self.tsf_delete_table(
-                        &db_rlock,
-                        vnode_id,
-                        ts_family.clone(),
-                        table,
-                        time_range,
-                        &column_ids,
-                    )
-                    .await?;
-                }
-            } else {
-                for (ts_family_id, ts_family) in database.read().await.ts_families().iter() {
-                    // TODO: Concurrent delete on ts_family.
-                    // TODO: Limit parallel delete to 1.
-                    self.tsf_delete_table(
-                        &db_rlock,
-                        *ts_family_id,
-                        ts_family.clone(),
-                        table,
-                        time_range,
-                        &column_ids,
-                    )
-                    .await?;
-                }
-            }
-        }
-
-        Ok(())
-    }
-
-    async fn tsf_delete_table<Db>(
-        &self,
-        db: &Db,
-        ts_family_id: TseriesFamilyId,
-        ts_family: Arc<RwLock<TseriesFamily>>,
-        table: &str,
-        time_range: &TimeRange,
-        column_ids: &[ColumnId],
-    ) -> Result<()>
-    where
-        Db: Deref<Target = Database>,
-    {
-        let db_owner = db.owner();
-        if let Some(ts_index) = db.get_ts_index(ts_family_id) {
-            let series_ids = ts_index.get_series_id_list(table, &[]).await?;
-            ts_family
-                .write()
-                .await
-                .delete_series(&series_ids, time_range);
-
-            info!(
-                "Drop table: vnode {ts_family_id} deleting {} pages in table: {db_owner}.{table}",
-                column_ids.len() * series_ids.len()
-            );
-
-            let version = ts_family.read().await.super_version();
-            version
-                .add_tombstone(&series_ids, column_ids, time_range)
-                .await?;
-        }
-        Ok(())
-    }
-
-    async fn drop_columns(
-        &self,
-        database: Arc<RwLock<Database>>,
-        table: &str,
-        column_ids: &[ColumnId],
-    ) -> Result<()> {
-        // TODO Create global DropTable flag for droping the same table at the same time.
-        let db_rlock = database.read().await;
-        let db_owner = db_rlock.owner();
-
-        let schemas = db_rlock.get_schemas();
-        if let Some(fields) = schemas.get_table_schema(table)? {
-            let table_column_ids: HashSet<ColumnId> =
-                fields.columns().iter().map(|f| f.id).collect();
-            let mut to_drop_column_ids = Vec::with_capacity(column_ids.len());
-            for cid in column_ids {
-                if table_column_ids.contains(cid) {
-                    to_drop_column_ids.push(*cid);
-                }
-            }
-
-            let time_range = &TimeRange {
-                min_ts: Timestamp::MIN,
-                max_ts: Timestamp::MAX,
-            };
-            for (ts_family_id, ts_family) in database.read().await.ts_families().iter() {
-                // TODO: Concurrent delete on ts_family.
-                // TODO: Limit parallel delete to 1.
-                if let Some(ts_index) = db_rlock.get_ts_index(*ts_family_id) {
-                    let series_ids = ts_index.get_series_id_list(table, &[]).await?;
-                    info!(
-                        "Drop table: vnode {ts_family_id} deleting {} fields in table: {db_owner}.{table}", to_drop_column_ids.len() * series_ids.len()
-                    );
-
-                    ts_family
-                        .write()
-                        .await
-                        .drop_columns(&series_ids, &to_drop_column_ids);
-
-                    let version = ts_family.read().await.super_version();
-                    version
-                        .add_tombstone(&series_ids, &to_drop_column_ids, time_range)
-                        .await?;
-                } else {
-                    continue;
-                }
-            }
-        }
-
-        Ok(())
-    }
-
->>>>>>> 046b18b7
     async fn write_wal(
         &self,
         vnode_id: VnodeId,
