--- conflicted
+++ resolved
@@ -1,25 +1,16 @@
 use std::{
-<<<<<<< HEAD
     collections::{BTreeMap, HashMap},
-    path,
-=======
-    collections::HashMap,
     path::{self, Path},
->>>>>>> d9c9456e
     sync::{atomic::AtomicU32, atomic::Ordering, Arc, Mutex},
 };
 
 use crate::{
     error::{self, Result},
-<<<<<<< HEAD
     memcache::{RowData, RowGroup},
-    TimeRange,
+    TimeRange, TseriesFamilyId,
 };
 use models::utils::split_id;
-=======
-    TseriesFamilyId,
-};
->>>>>>> d9c9456e
+
 use parking_lot::RwLock;
 use protos::models::{Point, Points};
 use snafu::ResultExt;
@@ -62,38 +53,25 @@
 
         let tf = TseriesFamily::new(
             ver.tf_id(),
-<<<<<<< HEAD
-            ver.tf_name().to_string(),
-            MemCache::new(ver.tf_id(), opt.max_memcache_size, ver.last_seq),
-=======
             ver.database().to_string(),
-            MemCache::new(
-                ver.tf_id(),
-                self.opt.cache.max_buffer_size,
-                ver.last_seq,
-                false,
-            ),
->>>>>>> d9c9456e
+            MemCache::new(ver.tf_id(), self.opt.cache.max_buffer_size, ver.last_seq),
             ver.clone(),
             self.opt.cache.clone(),
             self.opt.storage.clone(),
         );
-        self.ts_families.insert(ver.tf_id(), Arc::new(RwLock::new(tf)));
+        self.ts_families
+            .insert(ver.tf_id(), Arc::new(RwLock::new(tf)));
     }
 
     pub async fn switch_memcache(&self, tf_id: u32, seq: u64) {
         if let Some(tf) = self.ts_families.get(&tf_id) {
             let mut tf = tf.write();
-<<<<<<< HEAD
-            let mem = Arc::new(RwLock::new(MemCache::new(tf_id, tf.options().max_memcache_size, seq)));
-=======
             let mem = Arc::new(RwLock::new(MemCache::new(
                 tf_id,
                 self.opt.cache.max_buffer_size,
                 seq,
-                false,
             )));
->>>>>>> d9c9456e
+
             tf.switch_memcache(mem).await;
         }
     }
@@ -119,11 +97,7 @@
         let tf = TseriesFamily::new(
             tsf_id,
             self.name.clone(),
-<<<<<<< HEAD
-            MemCache::new(tsf_id, opt.max_memcache_size, seq_no),
-=======
-            MemCache::new(tsf_id, self.opt.cache.max_buffer_size, seq_no, false),
->>>>>>> d9c9456e
+            MemCache::new(tsf_id, self.opt.cache.max_buffer_size, seq_no),
             ver,
             self.opt.cache.clone(),
             self.opt.storage.clone(),
@@ -171,20 +145,13 @@
         // (series id, schema id) -> RowGroup
         let mut map = HashMap::new();
         for point in points {
-<<<<<<< HEAD
-            let mut info = SeriesInfo::from_flatbuffers(&point).context(error::InvalidModelSnafu)?;
+            let mut info =
+                SeriesInfo::from_flatbuffers(&point).context(error::InvalidModelSnafu)?;
+
             let sid = self.build_index_and_check_type(&mut info)?;
 
             let row = RowData::from(point);
             let mut all_fileds = BTreeMap::new();
-=======
-            let mut info =
-                SeriesInfo::from_flatbuffers(&point).context(error::InvalidModelSnafu)?;
-            let sid = self.build_index_and_check_type(&mut info)?;
-
-            let mut point = InMemPoint::from(point);
-            point.series_id = sid;
->>>>>>> d9c9456e
             let fields = info.field_infos();
             for (i, f) in row.fields.into_iter().enumerate() {
                 all_fileds.insert(fields[i].field_id(), f);
@@ -216,25 +183,17 @@
                 },
             });
 
-            entry.range.merge(&TimeRange { min_ts: ts, max_ts: ts });
-            entry.rows.push(RowData { ts, fields: all_row });
+            entry.range.merge(&TimeRange {
+                min_ts: ts,
+                max_ts: ts,
+            });
+            entry.rows.push(RowData {
+                ts,
+                fields: all_row,
+            });
         }
 
         return Ok(map);
-    }
-
-    fn build_index_and_check_type(&self, info: &mut SeriesInfo) -> Result<u64> {
-        if let Some(id) = self.index.read().get_from_cache(info) {
-            return Ok(id);
-        }
-
-        let id = self
-            .index
-            .write()
-            .add_series_if_not_exists(info)
-            .context(error::IndexErrSnafu)?;
-
-        return Ok(id);
     }
 
     fn build_index_and_check_type(&self, info: &mut SeriesInfo) -> Result<u64> {
