--- conflicted
+++ resolved
@@ -595,19 +595,9 @@
 
     use datafusion::arrow::datatypes::{DataType, Field, Schema};
     use lru::LruCache;
-<<<<<<< HEAD
-    use models::{
-        schema::ExternalTableSchema,
-        utils::{now_timestamp, unite_id},
-        SeriesKey, Tag,
-    };
-
-    use crate::index::IndexEngine;
-=======
     use models::schema::ExternalTableSchema;
     use models::utils::now_timestamp;
     use models::{SeriesKey, Tag};
->>>>>>> 1c5cd1ae
 
     use super::TSIndex;
 
