--- conflicted
+++ resolved
@@ -52,14 +52,9 @@
 
 [cache]
 max_buffer_size = "128M" # 134217728
-<<<<<<< HEAD
-max_immutable_number = 4
-partition = 16           # default memcache partition number
-
-=======
 max_immutable_number = 1
 partition = 16          # default memcache partition number
->>>>>>> 046b18b7
+
 [log]
 level = 'info'
 path = '/tmp/cnosdb/1001/log'
